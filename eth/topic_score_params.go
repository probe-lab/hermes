--- conflicted
+++ resolved
@@ -196,11 +196,7 @@
 		return nil
 	}
 	// Determine the amount of validators expected in a subnet in a single slot.
-<<<<<<< HEAD
-	numPerSlot := subnetWeight / uint64(currentBeaconConfig.SlotsPerEpoch)
-=======
-	numPerSlot := time.Duration(subnetWeight / uint64(globalBeaconConfig.SlotsPerEpoch))
->>>>>>> c3817190
+	numPerSlot := subnetWeight / uint64(globalBeaconConfig.SlotsPerEpoch)
 	if numPerSlot == 0 {
 		slog.Warn("numPerSlot is 0, skipping initializing topic scoring")
 		return nil
