package eth

import (
	"bytes"
	"context"
	"encoding/hex"
	"errors"
	"fmt"
	"io"
	"log/slog"
	"maps"
	"strconv"
	"strings"
	"sync"
	"time"

	"github.com/OffchainLabs/prysm/v6/beacon-chain/p2p"
	"github.com/OffchainLabs/prysm/v6/beacon-chain/p2p/encoder"
	"github.com/OffchainLabs/prysm/v6/beacon-chain/p2p/types"
	psync "github.com/OffchainLabs/prysm/v6/beacon-chain/sync"
	"github.com/OffchainLabs/prysm/v6/config/params"
	"github.com/OffchainLabs/prysm/v6/consensus-types/blocks"
	"github.com/OffchainLabs/prysm/v6/consensus-types/interfaces"
	"github.com/OffchainLabs/prysm/v6/consensus-types/primitives"
	pb "github.com/OffchainLabs/prysm/v6/proto/prysm/v1alpha1"
	"github.com/OffchainLabs/prysm/v6/time/slots"
	ssz "github.com/ferranbt/fastssz"
	"github.com/libp2p/go-libp2p/core"
	"github.com/libp2p/go-libp2p/core/host"
	"github.com/libp2p/go-libp2p/core/network"
	"github.com/libp2p/go-libp2p/core/peer"
	"github.com/libp2p/go-libp2p/core/protocol"
	"go.opentelemetry.io/otel/attribute"
	"go.opentelemetry.io/otel/codes"
	"go.opentelemetry.io/otel/metric"
	"go.opentelemetry.io/otel/trace"
	"golang.org/x/time/rate"

	hermeshost "github.com/probe-lab/hermes/host"
	"github.com/probe-lab/hermes/tele"
)

type ReqRespConfig struct {
	ForkDigest [4]byte
	Encoder    encoder.NetworkEncoding
	DataStream hermeshost.DataStream

	AttestationSubnetConfig *SubnetConfig
	SyncSubnetConfig        *SubnetConfig

	ReadTimeout  time.Duration
	WriteTimeout time.Duration

	// Fork configuration for version-aware decisions
	BeaconConfig  *params.BeaconChainConfig
	GenesisConfig *GenesisConfig

	// Telemetry accessors
	Tracer trace.Tracer
	Meter  metric.Meter
}

// ReqResp implements the request response domain of the eth2 RPC spec:
// https://github.com/ethereum/consensus-specs/blob/dev/specs/phase0/p2p-interface.md
type ReqResp struct {
	host     host.Host
	cfg      *ReqRespConfig
	delegate peer.ID // peer ID that we delegate requests to

	metaDataMu     sync.RWMutex
	metadataHolder *MetadataHolder

	statusMu     sync.RWMutex
	statusHolder *StatusHolder
	statusLim    *rate.Limiter

	// metrics
	meterRequestCounter metric.Int64Counter
	latencyHistogram    metric.Float64Histogram
	goodbyeCounter      metric.Int64Counter
}

type ContextStreamHandler func(context.Context, network.Stream) (map[string]any, error)

func NewReqResp(h host.Host, cfg *ReqRespConfig) (*ReqResp, error) {
	if cfg == nil {
		return nil, fmt.Errorf("req resp server config must not be nil")
	}

<<<<<<< HEAD
	// Determine metadata version based on fork
	metadataHolder := &MetadataHolder{}
	attnets := BitArrayFromAttestationSubnets(cfg.AttestationSubnetConfig.Subnets)

	// Determine which metadata version to use based on fork configuration
	var metadataVersion string
	if cfg.BeaconConfig != nil && cfg.GenesisConfig != nil {
		currentSlot := slots.CurrentSlot(cfg.GenesisConfig.GenesisTime)
		currentEpoch := slots.ToEpoch(currentSlot)

		// Check for Fulu fork (V2 metadata with custody group count)
		if cfg.BeaconConfig.FuluForkEpoch != params.BeaconConfig().FarFutureEpoch &&
			currentEpoch >= cfg.BeaconConfig.FuluForkEpoch {
			// Fulu or later - use MetaDataV2
			md := &pb.MetaDataV2{
				SeqNumber:         0,
				Attnets:           attnets,
				Syncnets:          BitArrayFromSyncSubnets(cfg.SyncSubnetConfig.Subnets),
				CustodyGroupCount: 0, // TODO: Get actual custody group count from config
			}
			metadataHolder.SetV2(md)
			metadataVersion = "V2"
			slog.Info("Composed local MetaData V2",
				"attnets", md.Attnets,
				"syncnets", md.Syncnets,
				"custody_group_count", md.CustodyGroupCount,
			)
		} else if cfg.BeaconConfig.AltairForkEpoch != params.BeaconConfig().FarFutureEpoch &&
			currentEpoch >= cfg.BeaconConfig.AltairForkEpoch {
			// Altair or later - use MetaDataV1 (with syncnets)
			md := &pb.MetaDataV1{
				SeqNumber: 0,
				Attnets:   attnets,
				Syncnets:  BitArrayFromSyncSubnets(cfg.SyncSubnetConfig.Subnets),
			}
			metadataHolder.SetV1(md)
			metadataVersion = "V1"
			slog.Info("Composed local MetaData V1",
				"attnets", md.Attnets,
				"syncnets", md.Syncnets,
			)
		} else {
			// Pre-Altair - use MetaDataV0 (no syncnets)
			md := &pb.MetaDataV0{
				SeqNumber: 0,
				Attnets:   attnets,
			}
			metadataHolder.SetV0(md)
			metadataVersion = "V0"
			slog.Info("Composed local MetaData V0",
				"attnets", md.Attnets,
			)
		}
	} else {
		// Default to V1 if no fork config available (for backward compatibility)
		md := &pb.MetaDataV1{
			SeqNumber: 0,
			Attnets:   attnets,
			Syncnets:  BitArrayFromSyncSubnets(cfg.SyncSubnetConfig.Subnets),
		}
		metadataHolder.SetV1(md)
		metadataVersion = "V1 (default)"
		slog.Info("Composed local MetaData V1 (default, no fork config)",
			"attnets", md.Attnets,
			"syncnets", md.Syncnets,
		)
	}

	slog.Info("Initialized ReqResp with metadata version", "version", metadataVersion)
=======
	md := &pb.MetaDataV1{
		SeqNumber: 0,
		Attnets:   BitArrayFromAttestationSubnets(cfg.AttestationSubnetConfig.Subnets),
		Syncnets:  BitArrayFromSyncSubnets(cfg.SyncSubnetConfig.Subnets),
	}

	slog.Info("Composed local MetaData",
		"attnets", md.Attnets,
		"syncnets", md.Syncnets,
	)
>>>>>>> 3a5a9903

	p := &ReqResp{
		host:           h,
		cfg:            cfg,
		metadataHolder: metadataHolder,
		statusHolder:   &StatusHolder{},
		statusLim:      rate.NewLimiter(1, 5),
	}

	var err error
	p.meterRequestCounter, err = cfg.Meter.Int64Counter("rpc_requests")
	if err != nil {
		return nil, fmt.Errorf("new rpc_requests counter: %w", err)
	}

	p.latencyHistogram, err = cfg.Meter.Float64Histogram(
		"rpc_latency_ms",
		metric.WithExplicitBucketBoundaries(10, 50, 100, 500, 1000, 5000, 10000),
	)
	if err != nil {
		return nil, fmt.Errorf("new request_latency histogram: %w", err)
	}

	p.goodbyeCounter, err = cfg.Meter.Int64Counter(
		"goodbye_messages",
		metric.WithDescription("Counter for goodbye messages received"),
	)
	if err != nil {
		return nil, fmt.Errorf("new goodbye_messages counter: %w", err)
	}

	return p, nil
}

func (r *ReqResp) SetMetaData(seq uint64) {
	r.metaDataMu.Lock()
	defer r.metaDataMu.Unlock()

	currentSeq := r.metadataHolder.SeqNumber()
	if currentSeq > seq {
		slog.Warn("Updated metadata with lower sequence number", "old", currentSeq, "new", seq)
	}

	// Preserve existing subnet information
	attnets := r.metadataHolder.Attnets()
	syncnets, hasSyncnets := r.metadataHolder.Syncnets()

	if hasSyncnets {
		r.metadataHolder.SetV1(&pb.MetaDataV1{
			SeqNumber: seq,
			Attnets:   attnets,
			Syncnets:  syncnets,
		})
	} else {
		// Fall back to V0 if no syncnets
		r.metadataHolder.SetV0(&pb.MetaDataV0{
			SeqNumber: seq,
			Attnets:   attnets,
		})
	}
}

// SetMetaDataV2 sets metadata with custody group count for DAS
func (r *ReqResp) SetMetaDataV2(seq uint64, custodyGroupCount uint64) {
	r.metaDataMu.Lock()
	defer r.metaDataMu.Unlock()

	currentSeq := r.metadataHolder.SeqNumber()
	if currentSeq > seq {
		slog.Warn("Updated metadata with lower sequence number", "old", currentSeq, "new", seq)
	}

	// Preserve existing subnet information
	attnets := r.metadataHolder.Attnets()
	syncnets, _ := r.metadataHolder.Syncnets()

	r.metadataHolder.SetV2(&pb.MetaDataV2{
		SeqNumber:         seq,
		Attnets:           attnets,
		Syncnets:          syncnets,
		CustodyGroupCount: custodyGroupCount,
	})
}

// SetStatusV1 sets the V1 status
func (r *ReqResp) SetStatusV1(status *pb.Status) {
	r.statusMu.Lock()
	defer r.statusMu.Unlock()

	// if the ForkDigest is not the same, we should drop updating the local status
	// TODO: this might be re-checked for hardforks (make the client resilient to them)
	if r.statusHolder.ForkDigest() != nil && !bytes.Equal(r.statusHolder.ForkDigest(), status.ForkDigest) {
		return
	}

	// check if anything has changed. Prevents the below log message to pollute
	// the log output.
	if r.statusHolder.GetV1() != nil && bytes.Equal(r.statusHolder.ForkDigest(), status.ForkDigest) &&
		bytes.Equal(r.statusHolder.FinalizedRoot(), status.FinalizedRoot) &&
		r.statusHolder.FinalizedEpoch() == status.FinalizedEpoch &&
		bytes.Equal(r.statusHolder.HeadRoot(), status.HeadRoot) &&
		r.statusHolder.HeadSlot() == status.HeadSlot {
		// nothing has changed -> return
		return
	}

	slog.Info("New status V1:")
	slog.Info("  fork_digest: " + hex.EncodeToString(status.ForkDigest))
	slog.Info("  finalized_root: " + hex.EncodeToString(status.FinalizedRoot))
	slog.Info("  finalized_epoch: " + strconv.FormatUint(uint64(status.FinalizedEpoch), 10))
	slog.Info("  head_root: " + hex.EncodeToString(status.HeadRoot))
	slog.Info("  head_slot: " + strconv.FormatUint(uint64(status.HeadSlot), 10))

	r.statusHolder.SetV1(status)
}

// SetStatusV2 sets the V2 status
func (r *ReqResp) SetStatusV2(status *pb.StatusV2) {
	r.statusMu.Lock()
	defer r.statusMu.Unlock()

	// if the ForkDigest is not the same, we should drop updating the local status
	// TODO: this might be re-checked for hardforks (make the client resilient to them)
	if r.statusHolder.ForkDigest() != nil && !bytes.Equal(r.statusHolder.ForkDigest(), status.ForkDigest) {
		return
	}

	// check if anything has changed. Prevents the below log message to pollute
	// the log output.
	if r.statusHolder.GetV2() != nil && bytes.Equal(r.statusHolder.ForkDigest(), status.ForkDigest) &&
		bytes.Equal(r.statusHolder.FinalizedRoot(), status.FinalizedRoot) &&
		r.statusHolder.FinalizedEpoch() == status.FinalizedEpoch &&
		bytes.Equal(r.statusHolder.HeadRoot(), status.HeadRoot) &&
		r.statusHolder.HeadSlot() == status.HeadSlot {
		// Check V2-specific fields
		if earliestSlot, hasEarliestSlot := r.statusHolder.EarliestAvailableSlot(); hasEarliestSlot &&
			earliestSlot == status.EarliestAvailableSlot {
			// nothing has changed -> return
			return
		}
	}

	slog.Info("New status V2:")
	slog.Info("  fork_digest: " + hex.EncodeToString(status.ForkDigest))
	slog.Info("  finalized_root: " + hex.EncodeToString(status.FinalizedRoot))
	slog.Info("  finalized_epoch: " + strconv.FormatUint(uint64(status.FinalizedEpoch), 10))
	slog.Info("  head_root: " + hex.EncodeToString(status.HeadRoot))
	slog.Info("  head_slot: " + strconv.FormatUint(uint64(status.HeadSlot), 10))
	slog.Info("  earliest_available_slot: " + strconv.FormatUint(uint64(status.EarliestAvailableSlot), 10))

	r.statusHolder.SetV2(status)
}

// SetStatus is deprecated - use SetStatusV1 or SetStatusV2 instead
// Kept for backward compatibility
func (r *ReqResp) SetStatus(status *pb.Status) {
	r.SetStatusV1(status)
}

// cpyStatusV1 returns a copy of the V1 status
func (r *ReqResp) cpyStatusV1() *pb.Status {
	r.statusMu.RLock()
	defer r.statusMu.RUnlock()

	if r.statusHolder == nil || r.statusHolder.GetV1() == nil {
		return nil
	}

	status := r.statusHolder.GetV1()
	return &pb.Status{
		ForkDigest:     bytes.Clone(status.ForkDigest),
		FinalizedRoot:  bytes.Clone(status.FinalizedRoot),
		FinalizedEpoch: status.FinalizedEpoch,
		HeadRoot:       bytes.Clone(status.HeadRoot),
		HeadSlot:       status.HeadSlot,
	}
}

// cpyStatusV2 returns a copy of the V2 status
func (r *ReqResp) cpyStatusV2() *pb.StatusV2 {
	r.statusMu.RLock()
	defer r.statusMu.RUnlock()

	if r.statusHolder == nil || r.statusHolder.GetV2() == nil {
		return nil
	}

	status := r.statusHolder.GetV2()
	return &pb.StatusV2{
		ForkDigest:            bytes.Clone(status.ForkDigest),
		FinalizedRoot:         bytes.Clone(status.FinalizedRoot),
		FinalizedEpoch:        status.FinalizedEpoch,
		HeadRoot:              bytes.Clone(status.HeadRoot),
		HeadSlot:              status.HeadSlot,
		EarliestAvailableSlot: status.EarliestAvailableSlot,
	}
}

// cpyMetadataV0 returns a copy of the V0 metadata
func (r *ReqResp) cpyMetadataV0() *pb.MetaDataV0 {
	r.metaDataMu.RLock()
	defer r.metaDataMu.RUnlock()

	if r.metadataHolder == nil || r.metadataHolder.GetV0() == nil {
		return nil
	}

	md := r.metadataHolder.GetV0()
	return &pb.MetaDataV0{
		SeqNumber: md.SeqNumber,
		Attnets:   md.Attnets,
	}
}

// cpyMetadataV1 returns a copy of the V1 metadata
func (r *ReqResp) cpyMetadataV1() *pb.MetaDataV1 {
	r.metaDataMu.RLock()
	defer r.metaDataMu.RUnlock()

	if r.metadataHolder == nil || r.metadataHolder.GetV1() == nil {
		return nil
	}

	md := r.metadataHolder.GetV1()
	return &pb.MetaDataV1{
		SeqNumber: md.SeqNumber,
		Attnets:   md.Attnets,
		Syncnets:  md.Syncnets,
	}
}

// cpyMetadataV2 returns a copy of the V2 metadata
func (r *ReqResp) cpyMetadataV2() *pb.MetaDataV2 {
	r.metaDataMu.RLock()
	defer r.metaDataMu.RUnlock()

	if r.metadataHolder == nil || r.metadataHolder.GetV2() == nil {
		return nil
	}

	md := r.metadataHolder.GetV2()
	return &pb.MetaDataV2{
		SeqNumber:         md.SeqNumber,
		Attnets:           md.Attnets,
		Syncnets:          md.Syncnets,
		CustodyGroupCount: md.CustodyGroupCount,
	}
}

// RegisterHandlers registers all RPC handlers. It checks first if all
// preconditions are met. This includes valid initial status and metadata
// values.
func (r *ReqResp) RegisterHandlers(ctx context.Context) error {
	r.statusMu.RLock()
	defer r.statusMu.RUnlock()
	if r.statusHolder == nil || (r.statusHolder.GetV1() == nil && r.statusHolder.GetV2() == nil) {
		return fmt.Errorf("chain status is nil")
	}

	r.metaDataMu.RLock()
	defer r.metaDataMu.RUnlock()
	if r.metadataHolder == nil || (r.metadataHolder.GetV0() == nil && r.metadataHolder.GetV1() == nil && r.metadataHolder.GetV2() == nil) {
		return fmt.Errorf("chain metadata is nil")
	}

	handlers := map[string]ContextStreamHandler{
		p2p.RPCPingTopicV1:                r.pingHandler,
		p2p.RPCGoodByeTopicV1:             r.goodbyeHandler,
		p2p.RPCStatusTopicV1:              r.statusHandler,
		p2p.RPCStatusTopicV2:              r.statusV2Handler,
		p2p.RPCMetaDataTopicV1:            r.metadataV1Handler,
		p2p.RPCMetaDataTopicV2:            r.metadataV2Handler,
		p2p.RPCMetaDataTopicV3:            r.metadataV3Handler,
		p2p.RPCBlocksByRangeTopicV2:       r.blocksByRangeV2Handler,
		p2p.RPCBlocksByRootTopicV2:        r.blocksByRootV2Handler,
		p2p.RPCBlobSidecarsByRangeTopicV1: r.blobsByRangeV2Handler,
		p2p.RPCBlobSidecarsByRootTopicV1:  r.blobsByRootV2Handler,
	}

	for id, handler := range handlers {
		protocolID := r.protocolID(id)
		slog.Info("Register protocol handler", "protocol", protocolID)
		r.host.SetStreamHandler(protocolID, r.wrapStreamHandler(ctx, string(protocolID), handler))
	}

	return nil
}

func (r *ReqResp) protocolID(topic string) protocol.ID {
	return protocol.ID(topic + r.cfg.Encoder.ProtocolSuffix())
}

func (r *ReqResp) wrapStreamHandler(ctx context.Context, name string, handler ContextStreamHandler) network.StreamHandler {
	attrs := []attribute.KeyValue{attribute.String("handler", name)}
	mattrs := metric.WithAttributes(attrs...)
	tattrs := trace.WithAttributes(attrs...)

	return func(s network.Stream) {
		rawVal, err := r.host.Peerstore().Get(s.Conn().RemotePeer(), "AgentVersion")

		agentVersion := "n.a."
		if err == nil {
			if av, ok := rawVal.(string); ok {
				agentVersion = normalizeAgentVersion(av)
			}
		}

		slog.Debug("Stream Opened", tele.LogAttrPeerID(s.Conn().RemotePeer()), "protocol", s.Protocol(), "agent", agentVersion)

		// Reset is a no-op if the stream is already closed. Closing the stream
		// is the responsibility of the handler.
		defer logDeferErr(s.Reset, "failed to reset stream")

		// Start request tracing
		ctx, span := r.cfg.Tracer.Start(ctx, "rpc", tattrs)
		span.SetAttributes(attribute.String("peer_id", s.Conn().RemotePeer().String()))
		span.SetAttributes(attribute.String("agent", agentVersion))
		defer span.End()

		// time the request handling
		start := time.Now()
		traceData, err := handler(ctx, s)
		if err != nil {
			slog.Debug("failed handling rpc", "protocol", s.Protocol(), tele.LogAttrError(err), tele.LogAttrPeerID(s.Conn().RemotePeer()), "agent", agentVersion)
		}
		end := time.Now()

		traceType := "HANDLE_STREAM"

		protocol := string(s.Protocol())

		// Usual protocol string: /eth2/beacon_chain/req/metadata/2/ssz_snappy
		parts := strings.Split(protocol, "/")
		if len(parts) > 4 {
			traceType = hermeshost.EventTypeFromBeaconChainProtocol(protocol)
		}

		commonData := map[string]any{
			"PeerID":     s.Conn().RemotePeer(),
			"ProtocolID": s.Protocol(),
			"LatencyS":   end.Sub(start).Seconds(),
		}

		if err != nil {
			commonData["Error"] = err.Error()
		} else {
			commonData["Error"] = nil
		}

		maps.Copy(commonData, traceData)

		traceEvt := &hermeshost.TraceEvent{
			Type:      traceType,
			PeerID:    r.host.ID(),
			Timestamp: time.Now(),
			Payload:   commonData,
		}

		if err := r.cfg.DataStream.PutRecord(ctx, traceEvt); err != nil {
			slog.Warn("failed to put record", tele.LogAttrError(err))
		}

		// update meters
		r.meterRequestCounter.Add(ctx, 1, mattrs)
		r.latencyHistogram.Record(ctx, float64(end.Sub(start).Milliseconds()), mattrs)
	}
}

func (r *ReqResp) pingHandler(ctx context.Context, stream network.Stream) (map[string]any, error) {
	req := primitives.SSZUint64(0)
	if err := r.readRequest(ctx, stream, &req); err != nil {
		return nil, fmt.Errorf("read sequence number: %w", err)
	}

	r.metaDataMu.RLock()
	sq := primitives.SSZUint64(r.metadataHolder.SeqNumber())
	r.metaDataMu.RUnlock()

	if err := r.writeResponse(ctx, stream, &sq); err != nil {
		return nil, fmt.Errorf("write sequence number: %w", err)
	}

	traceData := map[string]any{
		"ReceivedSeq": req,
		"SentSeq":     sq,
	}

	return traceData, stream.Close()
}

func (r *ReqResp) goodbyeHandler(ctx context.Context, stream network.Stream) (map[string]any, error) {
	req := primitives.SSZUint64(0)
	if err := r.readRequest(ctx, stream, &req); err != nil {
		return nil, fmt.Errorf("read sequence number: %w", err)
	}

	msg, found := types.GoodbyeCodeMessages[req]
	if found {
		if _, err := r.host.Peerstore().Get(stream.Conn().RemotePeer(), peerstoreKeyIsHandshaked); err == nil {
			var (
				agentVersion = "unknown"
				reason       = "unknown"
			)

			// Get agent version (client) for the peer.
			rawVal, err := r.host.Peerstore().Get(stream.Conn().RemotePeer(), "AgentVersion")
			if err == nil {
				if av, ok := rawVal.(string); ok {
					agentVersion = normalizeAgentVersion(av)
				}
			}

			// This will be one of GoodbyeCodeMessages.
			if found {
				reason = msg
			}

			r.goodbyeCounter.Add(ctx, 1, metric.WithAttributes(
				[]attribute.KeyValue{
					attribute.Int64("code", int64(req)),
					attribute.String("reason", reason),
					attribute.String("agent", agentVersion),
				}...,
			))

			slog.Info("Received goodbye message", tele.LogAttrPeerID(stream.Conn().RemotePeer()), "msg", msg)
		} else {
			slog.Debug("Received goodbye message", tele.LogAttrPeerID(stream.Conn().RemotePeer()), "msg", msg)
		}
	}

	traceData := map[string]any{
		"Code":   req,
		"Reason": msg,
	}

	return traceData, stream.Close()
}

func (r *ReqResp) statusHandler(ctx context.Context, upstream network.Stream) (map[string]any, error) {
	statusTraceData := func(status *pb.Status) map[string]any {
		return map[string]any{
			"ForkDigest":     hex.EncodeToString(status.ForkDigest),
			"HeadRoot":       hex.EncodeToString(status.HeadRoot),
			"HeadSlot":       status.HeadSlot,
			"FinalizedRoot":  hex.EncodeToString(status.FinalizedRoot),
			"FinalizedEpoch": status.FinalizedEpoch,
		}
	}
	defer upstream.Close()
	// check if the request comes from our delegate node. If so, just mirror
	// its own status back and update our latest known status.
	if upstream.Conn().RemotePeer() == r.delegate {

		resp := &pb.Status{}
		if err := r.readRequest(ctx, upstream, resp); err != nil {
			return nil, fmt.Errorf("read status data from delegate: %w", err)
		}

		// update status
		r.SetStatusV1(resp)

		// mirror its own status back
		if err := r.writeResponse(ctx, upstream, resp); err != nil {
			return nil, fmt.Errorf("write mirrored status response to delegate: %w", err)
		}

		traceData := map[string]any{
			"Request":  statusTraceData(resp),
			"Response": statusTraceData(resp),
		}

		return traceData, nil
	}

	// first, read the status from the remote peer
	req := &pb.Status{}
	if err := r.readRequest(ctx, upstream, req); err != nil {
		return nil, fmt.Errorf("read status data from delegate: %w", err)
	}

	// create response status from memory status
	resp := r.cpyStatusV1()

	// if the rate limiter allows requesting a new status, do that.
	if r.statusLim.Allow() {
		r.statusLim.Reserve()

		// ask our delegate node for the latest status, using our known latest status
		// this is important because blindly forwarding the request from a remote peer
		// will lead to intermittent disconnects from the beacon node. The "trusted peer"
		// setting doesn't seem to apply if we send, e.g., a status payload with
		// a non-matching fork-digest or non-finalized root hash.
		dialCtx := network.WithForceDirectDial(ctx, "prevent backoff")
		var err error
		resp, err = r.Status(dialCtx, r.delegate)
		if err != nil {
			// asking for the latest status failed. Use our own latest known status
			slog.Warn("Downstream status request failed, using the latest known status")

			statusCpy := r.cpyStatusV1()
			if err := r.writeResponse(ctx, upstream, statusCpy); err != nil {
				return nil, fmt.Errorf("write mirrored status response to delegate: %w", err)
			}

			traceData := map[string]any{
				"Request":  statusTraceData(req),
				"Response": statusTraceData(statusCpy),
			}

			return traceData, nil
		}

		// we got a valid response from our delegate node. Update our own status
		r.SetStatusV1(resp)
	}

	// let the upstream peer (who initiated the request) know the latest status
	if err := r.writeResponse(ctx, upstream, resp); err != nil {
		return nil, fmt.Errorf("respond status to upstream: %w", err)
	}

	traceData := map[string]any{
		"Request":  statusTraceData(req),
		"Response": statusTraceData(resp),
	}

	slog.Debug(
		"status response",
		"peer", upstream.Conn().RemotePeer().String(),
		"head-slot", resp.HeadSlot,
		"fork_digest", hex.EncodeToString(resp.ForkDigest),
	)

	return traceData, nil
}

func (r *ReqResp) metadataV1Handler(ctx context.Context, stream network.Stream) (map[string]any, error) {
	metaData := r.cpyMetadataV0()
	if metaData == nil {
		// Try to downgrade from V1 or V2
		r.metaDataMu.RLock()
		if r.metadataHolder.GetV1() != nil {
			md := r.metadataHolder.GetV1()
			metaData = &pb.MetaDataV0{
				SeqNumber: md.SeqNumber,
				Attnets:   md.Attnets,
			}
		} else if r.metadataHolder.GetV2() != nil {
			md := r.metadataHolder.GetV2()
			metaData = &pb.MetaDataV0{
				SeqNumber: md.SeqNumber,
				Attnets:   md.Attnets,
			}
		}
		r.metaDataMu.RUnlock()
	}

	defer stream.Close()
	if err := r.writeResponse(ctx, stream, metaData); err != nil {
		return nil, fmt.Errorf("write meta data v1: %w", err)
	}

	traceData := map[string]any{
		"SeqNumber": metaData.SeqNumber,
		"Attnets":   hex.EncodeToString(metaData.Attnets.Bytes()),
	}

	slog.Info(
		"metadata response",
<<<<<<< HEAD
		"attnets", metaData.Attnets,
	)
	return traceData, stream.Close()
=======
		"peer", stream.Conn().RemotePeer().String(),
		"attnets", metaData.Attnets,
	)
	return traceData, nil
>>>>>>> 3a5a9903
}

func (r *ReqResp) metadataV2Handler(ctx context.Context, stream network.Stream) (map[string]any, error) {
	metaData := r.cpyMetadataV1()
	if metaData == nil {
		// Try to downgrade from V2 or upgrade from V0
		r.metaDataMu.RLock()
		if r.metadataHolder.GetV2() != nil {
			md := r.metadataHolder.GetV2()
			metaData = &pb.MetaDataV1{
				SeqNumber: md.SeqNumber,
				Attnets:   md.Attnets,
				Syncnets:  md.Syncnets,
			}
		} else if r.metadataHolder.GetV0() != nil {
			md := r.metadataHolder.GetV0()
			metaData = &pb.MetaDataV1{
				SeqNumber: md.SeqNumber,
				Attnets:   md.Attnets,
				Syncnets:  nil, // V0 doesn't have syncnets
			}
		}
		r.metaDataMu.RUnlock()
	}

	defer stream.Close()
	if err := r.writeResponse(ctx, stream, metaData); err != nil {
		return nil, fmt.Errorf("write meta data v2: %w", err)
	}

	traceData := map[string]any{
		"SeqNumber": metaData.SeqNumber,
		"Attnets":   hex.EncodeToString(metaData.Attnets.Bytes()),
		"Syncnets":  hex.EncodeToString(metaData.Syncnets.Bytes()),
	}
<<<<<<< HEAD
	slog.Info(
		"metadata response",
		"attnets", metaData.Attnets,
		"synccommittees", metaData.Syncnets,
	)
	return traceData, stream.Close()
}

// statusV2Handler handles StatusV2 protocol requests
func (r *ReqResp) statusV2Handler(ctx context.Context, upstream network.Stream) (map[string]any, error) {
	statusTraceData := func(status *pb.StatusV2) map[string]any {
		return map[string]any{
			"ForkDigest":            hex.EncodeToString(status.ForkDigest),
			"HeadRoot":              hex.EncodeToString(status.HeadRoot),
			"HeadSlot":              status.HeadSlot,
			"FinalizedRoot":         hex.EncodeToString(status.FinalizedRoot),
			"FinalizedEpoch":        status.FinalizedEpoch,
			"EarliestAvailableSlot": status.EarliestAvailableSlot,
		}
	}

	// check if the request comes from our delegate node. If so, just mirror
	// its own status back and update our latest known status.
	if upstream.Conn().RemotePeer() == r.delegate {
		resp := &pb.StatusV2{}
		if err := r.readRequest(ctx, upstream, resp); err != nil {
			return nil, fmt.Errorf("read status V2 data from delegate: %w", err)
		}

		// update status
		r.SetStatusV2(resp)

		// mirror its own status back
		if err := r.writeResponse(ctx, upstream, resp); err != nil {
			return nil, fmt.Errorf("write mirrored status V2 response to delegate: %w", err)
		}

		traceData := map[string]any{
			"Request":  statusTraceData(resp),
			"Response": statusTraceData(resp),
		}

		return traceData, upstream.Close()
	}

	// first, read the status from the remote peer
	req := &pb.StatusV2{}
	if err := r.readRequest(ctx, upstream, req); err != nil {
		return nil, fmt.Errorf("read status V2 data from peer: %w", err)
	}

	// create response status from memory status
	resp := r.cpyStatusV2()

	// if the rate limiter allows requesting a new status, do that.
	if r.statusLim.Allow() {
		r.statusLim.Reserve()

		// ask our delegate node for the latest status
		dialCtx := network.WithForceDirectDial(ctx, "prevent backoff")
		var err error
		resp, err = r.StatusV2(dialCtx, r.delegate)
		if err != nil {
			// asking for the latest status failed. Use our own latest known status
			slog.Warn("Downstream status V2 request failed, using the latest known status")

			statusCpy := r.cpyStatusV2()
			if statusCpy == nil {
				// Try to upgrade from V1 if we don't have V2
				if v1 := r.cpyStatusV1(); v1 != nil {
					statusCpy = &pb.StatusV2{
						ForkDigest:            v1.ForkDigest,
						FinalizedRoot:         v1.FinalizedRoot,
						FinalizedEpoch:        v1.FinalizedEpoch,
						HeadRoot:              v1.HeadRoot,
						HeadSlot:              v1.HeadSlot,
						EarliestAvailableSlot: 0,
					}
				}
			}

			if statusCpy != nil {
				if err := r.writeResponse(ctx, upstream, statusCpy); err != nil {
					return nil, fmt.Errorf("write status V2 response to peer: %w", err)
				}

				traceData := map[string]any{
					"Request":  statusTraceData(req),
					"Response": statusTraceData(statusCpy),
				}

				return traceData, upstream.Close()
			}
			return nil, fmt.Errorf("no status available")
		}

		// we got a valid response from our delegate node. Update our own status
		r.SetStatusV2(resp)
	}

	// let the upstream peer (who initiated the request) know the latest status
	if err := r.writeResponse(ctx, upstream, resp); err != nil {
		return nil, fmt.Errorf("respond status V2 to upstream: %w", err)
	}

	traceData := map[string]any{
		"Request":  statusTraceData(req),
		"Response": statusTraceData(resp),
	}

	return traceData, nil
}

// metadataV3Handler handles MetadataV3 protocol requests (returns MetaDataV2 type)
func (r *ReqResp) metadataV3Handler(ctx context.Context, stream network.Stream) (map[string]any, error) {
	metaData := r.cpyMetadataV2()
	if metaData == nil {
		// Try to upgrade from V1 or V0
		r.metaDataMu.RLock()
		if r.metadataHolder.GetV1() != nil {
			md := r.metadataHolder.GetV1()
			metaData = &pb.MetaDataV2{
				SeqNumber:         md.SeqNumber,
				Attnets:           md.Attnets,
				Syncnets:          md.Syncnets,
				CustodyGroupCount: 0, // Default to 0 when upgrading
			}
		} else if r.metadataHolder.GetV0() != nil {
			md := r.metadataHolder.GetV0()
			metaData = &pb.MetaDataV2{
				SeqNumber:         md.SeqNumber,
				Attnets:           md.Attnets,
				Syncnets:          nil, // V0 doesn't have syncnets
				CustodyGroupCount: 0,   // Default to 0 when upgrading
			}
		}
		r.metaDataMu.RUnlock()
	}

	if metaData == nil {
		return nil, fmt.Errorf("no metadata available")
	}

	if err := r.writeResponse(ctx, stream, metaData); err != nil {
		return nil, fmt.Errorf("write meta data v3: %w", err)
	}

	traceData := map[string]any{
		"SeqNumber":         metaData.SeqNumber,
		"Attnets":           hex.EncodeToString(metaData.Attnets.Bytes()),
		"CustodyGroupCount": metaData.CustodyGroupCount,
	}

	if metaData.Syncnets != nil {
		traceData["Syncnets"] = hex.EncodeToString(metaData.Syncnets.Bytes())
	}

	slog.Info(
		"metadata V3 response",
		"attnets", metaData.Attnets,
		"synccommittees", metaData.Syncnets,
		"custody_group_count", metaData.CustodyGroupCount,
	)
	return traceData, stream.Close()
=======
	slog.Debug(
		"metadata response",
		"peer", stream.Conn().RemotePeer().String(),
		"attnets", metaData.Attnets,
		"synccommittees", metaData.Syncnets,
	)
	return traceData, nil
>>>>>>> 3a5a9903
}

func (r *ReqResp) blocksByRangeV2Handler(ctx context.Context, stream network.Stream) (map[string]any, error) {
	if stream.Conn().RemotePeer() == r.delegate {
		return nil, fmt.Errorf("blocks by range request from delegate peer")
	}

	return nil, r.delegateStream(ctx, stream)
}

func (r *ReqResp) blocksByRootV2Handler(ctx context.Context, stream network.Stream) (map[string]any, error) {
	if stream.Conn().RemotePeer() == r.delegate {
		return nil, fmt.Errorf("blocks by root request from delegate peer")
	}

	return nil, r.delegateStream(ctx, stream)
}

func (r *ReqResp) blobsByRangeV2Handler(ctx context.Context, stream network.Stream) (map[string]any, error) {
	if stream.Conn().RemotePeer() == r.delegate {
		return nil, fmt.Errorf("blobs by range request from delegate peer")
	}

	return nil, r.delegateStream(ctx, stream)
}

func (r *ReqResp) blobsByRootV2Handler(ctx context.Context, stream network.Stream) (map[string]any, error) {
	if stream.Conn().RemotePeer() == r.delegate {
		return nil, fmt.Errorf("blobs by root request from delegate peer")
	}

	return nil, r.delegateStream(ctx, stream)
}

func (r *ReqResp) delegateStream(ctx context.Context, upstream network.Stream) error {
	dialCtx := network.WithForceDirectDial(ctx, "prevent backoff")
	downstream, err := r.host.NewStream(dialCtx, r.delegate, upstream.Protocol())
	if err != nil {
		return fmt.Errorf("new stream to downstream host: %w", err)
	}
	defer logDeferErr(downstream.Reset, "failed resetting downstream stream")

	// send blocksByRange request to downstream peer. This will stop as soon as the
	// upstream has closed its writer side.
	if _, err = io.Copy(downstream, upstream); err != nil {
		return fmt.Errorf("copy data from upstream to downstream: %w", err)
	}

	// The upstream is done, so also tell downstream that we're done
	if err = downstream.CloseWrite(); err != nil {
		return fmt.Errorf("failed to close writing side of stream: %w", err)
	}

	// We won't read anything from upstream from this point on
	if err = upstream.CloseRead(); err != nil {
		return fmt.Errorf("failed to close reading side of stream: %w", err)
	}

	// set timeout for reading from our delegated node
	if err = downstream.SetReadDeadline(time.Now().Add(r.cfg.ReadTimeout)); err != nil {
		return fmt.Errorf("failed setting read deadline on stream: %w", err)
	}

	// set timeout for writing to the upstream remote peer
	if err = upstream.SetWriteDeadline(time.Now().Add(r.cfg.WriteTimeout)); err != nil {
		return fmt.Errorf("failed setting read deadline on stream: %w", err)
	}

	// read response from downstream peer but simultaneously pass it through
	// to the upstream peer
	if _, err = io.Copy(downstream, upstream); err != nil {
		return fmt.Errorf("copy data from downstream to upstream: %w", err)
	}

	// properly close both sides of the stream
	downCloseErr := downstream.Close()
	upCloseErr := upstream.Close()
	if upCloseErr != nil {
		return upCloseErr
	} else if downCloseErr != nil {
		return downCloseErr
	}

	return nil
}

// Status requests V1 status from a peer
func (r *ReqResp) Status(ctx context.Context, pid peer.ID) (status *pb.Status, err error) {
	defer func() {
		av, err := r.host.Peerstore().Get(pid, "AgentVersion")
		if err != nil {
			av = "unknown"
		}

		reqData := map[string]any{
			"AgentVersion": av,
			"PeerID":       pid.String(),
		}
		if status != nil {
			reqData["ForkDigest"] = hex.EncodeToString(status.ForkDigest)
			reqData["HeadRoot"] = hex.EncodeToString(status.HeadRoot)
			reqData["HeadSlot"] = status.HeadSlot
			reqData["FinalizedRoot"] = hex.EncodeToString(status.FinalizedRoot)
			reqData["FinalizedEpoch"] = status.FinalizedEpoch
		}

		if err != nil {
			reqData["Error"] = err.Error()
		}

		traceEvt := &hermeshost.TraceEvent{
			Type:      "REQUEST_STATUS",
			PeerID:    r.host.ID(),
			Timestamp: time.Now(),
			Payload:   reqData,
		}

		traceCtx := context.Background()
		if err := r.cfg.DataStream.PutRecord(traceCtx, traceEvt); err != nil {
			slog.Warn("failed to put record", tele.LogAttrError(err))
		}

		attrs := []attribute.KeyValue{
			attribute.String("rpc", "status"),
			attribute.Bool("success", err == nil),
		}
		r.meterRequestCounter.Add(traceCtx, 1, metric.WithAttributes(attrs...))
	}()

	slog.Info("Perform status V1 request", tele.LogAttrPeerID(pid))
	stream, err := r.host.NewStream(ctx, pid, r.protocolID(p2p.RPCStatusTopicV1))
	if err != nil {
		return nil, fmt.Errorf("new stream to peer %s: %w", pid, err)
	}
	defer logDeferErr(stream.Reset, "failed closing stream") // no-op if closed

	// actually write the data to the stream
	req := r.cpyStatusV1()
	if req == nil {
		// Try to downgrade from V2 if we only have V2
		if r.statusHolder.IsV2() {
			v2 := r.statusHolder.GetV2()
			req = &pb.Status{
				ForkDigest:     v2.ForkDigest,
				FinalizedRoot:  v2.FinalizedRoot,
				FinalizedEpoch: v2.FinalizedEpoch,
				HeadRoot:       v2.HeadRoot,
				HeadSlot:       v2.HeadSlot,
			}
		} else {
			return nil, fmt.Errorf("status unknown")
		}
	}

	if err := r.writeRequest(ctx, stream, req); err != nil {
		return nil, fmt.Errorf("write status request: %w", err)
	}

	// read and decode status response
	resp := &pb.Status{}
	if err := r.readResponse(ctx, stream, resp); err != nil {
		return nil, fmt.Errorf("read status response: %w", err)
	}

	// if we requested the status from our delegate
	if stream.Conn().RemotePeer() == r.delegate {
		r.SetStatusV1(resp)
	}

	// we have the data that we want, so ignore error here
	_ = stream.Close() // (both sides should actually be already closed)

	return resp, nil
}

// StatusV2 requests V2 status from a peer
func (r *ReqResp) StatusV2(ctx context.Context, pid peer.ID) (status *pb.StatusV2, err error) {
	defer func() {
		av, err := r.host.Peerstore().Get(pid, "AgentVersion")
		if err != nil {
			av = "unknown"
		}

		reqData := map[string]any{
			"AgentVersion": av,
			"PeerID":       pid.String(),
		}
		if status != nil {
			reqData["ForkDigest"] = hex.EncodeToString(status.ForkDigest)
			reqData["HeadRoot"] = hex.EncodeToString(status.HeadRoot)
			reqData["HeadSlot"] = status.HeadSlot
			reqData["FinalizedRoot"] = hex.EncodeToString(status.FinalizedRoot)
			reqData["FinalizedEpoch"] = status.FinalizedEpoch
			reqData["EarliestAvailableSlot"] = status.EarliestAvailableSlot
		}

		if err != nil {
			reqData["Error"] = err.Error()
		}

		traceEvt := &hermeshost.TraceEvent{
			Type:      "REQUEST_STATUS",
			PeerID:    r.host.ID(),
			Timestamp: time.Now(),
			Payload:   reqData,
		}

		traceCtx := context.Background()
		if err := r.cfg.DataStream.PutRecord(traceCtx, traceEvt); err != nil {
			slog.Warn("failed to put record", tele.LogAttrError(err))
		}

		attrs := []attribute.KeyValue{
			attribute.String("rpc", "status_v2"),
			attribute.Bool("success", err == nil),
		}
		r.meterRequestCounter.Add(traceCtx, 1, metric.WithAttributes(attrs...))
	}()

	slog.Info("Perform status V2 request", tele.LogAttrPeerID(pid))
	stream, err := r.host.NewStream(ctx, pid, r.protocolID(p2p.RPCStatusTopicV2))
	if err != nil {
		return nil, fmt.Errorf("new stream to peer %s: %w", pid, err)
	}
	defer logDeferErr(stream.Reset, "failed closing stream") // no-op if closed

	// actually write the data to the stream
	req := r.cpyStatusV2()
	if req == nil {
		// If we don't have V2, upgrade from V1
		if !r.statusHolder.IsV2() && r.statusHolder.GetV1() != nil {
			v1 := r.statusHolder.GetV1()
			req = &pb.StatusV2{
				ForkDigest:            v1.ForkDigest,
				FinalizedRoot:         v1.FinalizedRoot,
				FinalizedEpoch:        v1.FinalizedEpoch,
				HeadRoot:              v1.HeadRoot,
				HeadSlot:              v1.HeadSlot,
				EarliestAvailableSlot: 0, // Default to 0 if upgrading from V1
			}
		} else {
			return nil, fmt.Errorf("status unknown")
		}
	}

	if err := r.writeRequest(ctx, stream, req); err != nil {
		return nil, fmt.Errorf("write status V2 request: %w", err)
	}

	// read and decode status response
	resp := &pb.StatusV2{}
	if err := r.readResponse(ctx, stream, resp); err != nil {
		return nil, fmt.Errorf("read status V2 response: %w", err)
	}

	// if we requested the status from our delegate
	if stream.Conn().RemotePeer() == r.delegate {
		r.SetStatusV2(resp)
	}

	// we have the data that we want, so ignore error here
	_ = stream.Close() // (both sides should actually be already closed)

	return resp, nil
}

func (r *ReqResp) Ping(ctx context.Context, pid peer.ID) (err error) {
	defer func() {
		traceEvt := &hermeshost.TraceEvent{
			Type:      "REQUEST_PING",
			PeerID:    r.host.ID(),
			Timestamp: time.Now(),
			Payload: map[string]string{
				"PeerID": pid.String(),
			},
		}
		traceCtx := context.Background()
		if err := r.cfg.DataStream.PutRecord(traceCtx, traceEvt); err != nil {
			slog.Warn("failed to put record", tele.LogAttrError(err))
		}

		attrs := []attribute.KeyValue{
			attribute.String("rpc", "ping"),
			attribute.Bool("success", err == nil),
		}
		r.meterRequestCounter.Add(traceCtx, 1, metric.WithAttributes(attrs...))
	}()

	slog.Debug("Perform ping request", tele.LogAttrPeerID(pid))
	stream, err := r.host.NewStream(ctx, pid, r.protocolID(p2p.RPCPingTopicV1))
	if err != nil {
		return fmt.Errorf("new %s stream to peer %s: %w", p2p.RPCPingTopicV1, pid, err)
	}
	defer logDeferErr(stream.Reset, "failed closing stream") // no-op if closed

	r.metaDataMu.RLock()
	seqNum := r.metadataHolder.SeqNumber()
	r.metaDataMu.RUnlock()

	req := primitives.SSZUint64(seqNum)
	if err := r.writeRequest(ctx, stream, &req); err != nil {
		return fmt.Errorf("write ping request: %w", err)
	}

	// read and decode status response
	resp := new(primitives.SSZUint64)
	if err := r.readResponse(ctx, stream, resp); err != nil {
		return fmt.Errorf("read ping response: %w", err)
	}

	// we have the data that we want, so ignore error here
	_ = stream.Close() // (both sides should actually be already closed)

	return nil
}

// MetaData requests V1 metadata from a peer
func (r *ReqResp) MetaData(ctx context.Context, pid peer.ID) (resp *pb.MetaDataV1, err error) {
	defer func() {
		reqData := map[string]any{
			"PeerID": pid.String(),
		}

		if resp != nil {
			reqData["SeqNumber"] = resp.SeqNumber
			reqData["Attnets"] = resp.Attnets
			reqData["Syncnets"] = resp.Syncnets
		}

		if err != nil {
			reqData["Error"] = err.Error()
		}

		traceEvt := &hermeshost.TraceEvent{
			Type:      "REQUEST_METADATA",
			PeerID:    r.host.ID(),
			Timestamp: time.Now(),
			Payload:   reqData,
		}
		traceCtx := context.Background()
		if err := r.cfg.DataStream.PutRecord(traceCtx, traceEvt); err != nil {
			slog.Warn("failed to put record", tele.LogAttrError(err))
		}

		attrs := []attribute.KeyValue{
			attribute.String("rpc", "meta_data"),
			attribute.Bool("success", err == nil),
		}
		r.meterRequestCounter.Add(traceCtx, 1, metric.WithAttributes(attrs...))
	}()

	slog.Debug("Perform metadata V1 request", tele.LogAttrPeerID(pid))
	stream, err := r.host.NewStream(ctx, pid, r.protocolID(p2p.RPCMetaDataTopicV2))
	if err != nil {
		return resp, fmt.Errorf("new %s stream to peer %s: %w", p2p.RPCMetaDataTopicV2, pid, err)
	}
	defer logDeferErr(stream.Reset, "failed closing stream") // no-op if closed

	// read and decode metadata response
	resp = &pb.MetaDataV1{}
	if err := r.readResponse(ctx, stream, resp); err != nil {
		return resp, fmt.Errorf("read metadata response: %w", err)
	}

	// we have the data that we want, so ignore error here
	_ = stream.Close() // (both sides should actually be already closed)

	return resp, nil
}

// MetaDataV2 requests V2 metadata from a peer (includes custody group count)
func (r *ReqResp) MetaDataV2(ctx context.Context, pid peer.ID) (resp *pb.MetaDataV2, err error) {
	defer func() {
		reqData := map[string]any{
			"PeerID": pid.String(),
		}

		if resp != nil {
			reqData["SeqNumber"] = resp.SeqNumber
			reqData["Attnets"] = resp.Attnets
			reqData["Syncnets"] = resp.Syncnets
			reqData["CustodyGroupCount"] = resp.CustodyGroupCount
		}

		if err != nil {
			reqData["Error"] = err.Error()
		}

		traceEvt := &hermeshost.TraceEvent{
			Type:      "REQUEST_METADATA_V2",
			PeerID:    r.host.ID(),
			Timestamp: time.Now(),
			Payload:   reqData,
		}
		traceCtx := context.Background()
		if err := r.cfg.DataStream.PutRecord(traceCtx, traceEvt); err != nil {
			slog.Warn("failed to put record", tele.LogAttrError(err))
		}

		attrs := []attribute.KeyValue{
			attribute.String("rpc", "meta_data_v2"),
			attribute.Bool("success", err == nil),
		}
		r.meterRequestCounter.Add(traceCtx, 1, metric.WithAttributes(attrs...))
	}()

	slog.Debug("Perform metadata V2 request", tele.LogAttrPeerID(pid))
	stream, err := r.host.NewStream(ctx, pid, r.protocolID(p2p.RPCMetaDataTopicV3))
	if err != nil {
		return resp, fmt.Errorf("new %s stream to peer %s: %w", p2p.RPCMetaDataTopicV3, pid, err)
	}
	defer logDeferErr(stream.Reset, "failed closing stream") // no-op if closed

	// read and decode metadata response
	resp = &pb.MetaDataV2{}
	if err := r.readResponse(ctx, stream, resp); err != nil {
		return resp, fmt.Errorf("read metadata V2 response: %w", err)
	}

	// we have the data that we want, so ignore error here
	_ = stream.Close() // (both sides should actually be already closed)

	return resp, nil
}

func (r *ReqResp) BlocksByRangeV2(ctx context.Context, pid peer.ID, firstSlot, lastSlot uint64) ([]interfaces.ReadOnlySignedBeaconBlock, error) {
	var err error
	blocks := make([]interfaces.ReadOnlySignedBeaconBlock, 0, (lastSlot - firstSlot))

	startT := time.Now()

	defer func() {
		reqData := map[string]any{
			"PeerID": pid.String(),
		}

		if blocks != nil {
			reqData["RequestedBlocks"] = lastSlot - firstSlot
			reqData["ReceivedBlocks"] = len(blocks)
			reqData["Duration"] = time.Since(startT)
		}

		if err != nil {
			reqData["Error"] = err.Error()
		}

		traceEvt := &hermeshost.TraceEvent{
			Type:      "REQUEST_BLOCKS_BY_RANGE",
			PeerID:    r.host.ID(),
			Timestamp: time.Now(),
			Payload:   reqData,
		}
		traceCtx := context.Background()
		if err := r.cfg.DataStream.PutRecord(traceCtx, traceEvt); err != nil {
			slog.Warn("failed to put record", tele.LogAttrError(err))
		}

		attrs := []attribute.KeyValue{
			attribute.String("rpc", "block_by_range"),
			attribute.Bool("success", err == nil),
		}
		r.meterRequestCounter.Add(traceCtx, 1, metric.WithAttributes(attrs...))
	}()

	slog.Debug("Perform blocks_by_range request", tele.LogAttrPeerID(pid))
	stream, err := r.host.NewStream(ctx, pid, r.protocolID(p2p.RPCBlocksByRangeTopicV2))
	if err != nil {
		return blocks, fmt.Errorf("new %s stream to peer %s: %w", p2p.RPCBlocksByRangeTopicV2, pid, err)
	}
	defer stream.Close()
	defer logDeferErr(stream.Reset, "failed closing stream") // no-op if closed

	req := &pb.BeaconBlocksByRangeRequest{
		StartSlot: primitives.Slot(firstSlot),
		Count:     (lastSlot - firstSlot),
		Step:      1,
	}
	if err := r.writeRequest(ctx, stream, req); err != nil {
		return blocks, fmt.Errorf("write block_by_range request: %w", err)
	}

	// read and decode status response
	process := func(blk interfaces.ReadOnlySignedBeaconBlock) error {
		blocks = append(blocks, blk)
		slog.Info(
			"got signed_beacon_block",
			slog.Attr{Key: "block_number", Value: slog.AnyValue(blk.Block().Slot())},
			slog.Attr{Key: "from", Value: slog.AnyValue(pid.String())},
		)
		return nil
	}

	for i := uint64(0); ; i++ {
		isFirstChunk := i == 0
		blk, err := r.readChunkedBlock(stream, &encoder.SszNetworkEncoder{}, isFirstChunk)
		if errors.Is(err, io.EOF) {
			break
		}
		if err != nil {
			return nil, fmt.Errorf("reading block_by_range request: %w", err)
		}
		if err := process(blk); err != nil {
			return nil, fmt.Errorf("processing block_by_range chunk: %w", err)
		}
	}

	return blocks, nil
}

// readRequest reads a request from the given network stream and populates the
// data parameter with the decoded request. It also sets a read deadline on the
// stream and returns an error if it fails to do so. After reading the request,
// it closes the reading side of the stream and returns an error if it fails to
// do so. The method also records any errors encountered using the
// tracer configured at [ReqResp] initialization.
func (r *ReqResp) readRequest(ctx context.Context, stream network.Stream, data ssz.Unmarshaler) (err error) {
	_, span := r.cfg.Tracer.Start(ctx, "read_request")
	defer func() {
		if err != nil {
			span.RecordError(err)
			span.SetStatus(codes.Error, err.Error())
		}
		span.End()
	}()

	if err = stream.SetReadDeadline(time.Now().Add(r.cfg.ReadTimeout)); err != nil {
		return fmt.Errorf("failed setting read deadline on stream: %w", err)
	}

	if err = r.cfg.Encoder.DecodeWithMaxLength(stream, data); err != nil {
		return fmt.Errorf("read request data %T: %w", data, err)
	}

	if err = stream.CloseRead(); err != nil {
		return fmt.Errorf("failed to close reading side of stream: %w", err)
	}

	return nil
}

// readResponse differs from readRequest in first reading a single byte that
// indicates the response code before actually reading the payload data. It also
// handles the response code in case it is not 0 (which would indicate success).
func (r *ReqResp) readResponse(ctx context.Context, stream network.Stream, data ssz.Unmarshaler) (err error) {
	_, span := r.cfg.Tracer.Start(ctx, "read_response")
	defer func() {
		if err != nil {
			span.RecordError(err)
			span.SetStatus(codes.Error, err.Error())
		}
		span.End()
	}()

	if err = stream.SetReadDeadline(time.Now().Add(r.cfg.ReadTimeout)); err != nil {
		return fmt.Errorf("failed setting read deadline on stream: %w", err)
	}

	code := make([]byte, 1)
	if _, err := io.ReadFull(stream, code); err != nil {
		return fmt.Errorf("failed reading response code: %w", err)
	}

	// code == 0 means success
	// code != 0 means error
	if int(code[0]) != 0 {
		errData, err := io.ReadAll(stream)
		if err != nil {
			return fmt.Errorf("failed reading error data (code %d): %w", int(code[0]), err)
		}

		return fmt.Errorf("received error response (code %d): %s", int(code[0]), string(errData))
	}

	if err = r.cfg.Encoder.DecodeWithMaxLength(stream, data); err != nil {
		return fmt.Errorf("read request data %T: %w", data, err)
	}

	if err = stream.CloseRead(); err != nil {
		return fmt.Errorf("failed to close reading side of stream: %w", err)
	}

	return nil
}

// writeRequest writes the given payload data to the given stream. It sets the
// appropriate timeouts and closes the stream for further writes.
func (r *ReqResp) writeRequest(ctx context.Context, stream network.Stream, data ssz.Marshaler) (err error) {
	_, span := r.cfg.Tracer.Start(ctx, "write_request")
	defer func() {
		if err != nil {
			span.RecordError(err)
			span.SetStatus(codes.Error, err.Error())
		}
		span.End()
		if err = stream.CloseWrite(); err != nil {
			slog.Error(
				"failed to close writing side of stream",
				"peer", stream.Conn().RemotePeer().String(),
				"error", err.Error(),
			)
		}
	}()

	if err = stream.SetWriteDeadline(time.Now().Add(r.cfg.WriteTimeout)); err != nil {
		return fmt.Errorf("failed setting write deadline on stream: %w", err)
	}

	if _, err = r.cfg.Encoder.EncodeWithMaxLength(stream, data); err != nil {
		return fmt.Errorf("read sequence number: %w", err)
	}

	return nil
}

// writeResponse differs from writeRequest in prefixing the payload data with
// a response code byte.
func (r *ReqResp) writeResponse(ctx context.Context, stream network.Stream, data ssz.Marshaler) (err error) {
	_, span := r.cfg.Tracer.Start(ctx, "write_response")
	defer func() {
		if err != nil {
			span.RecordError(err)
			span.SetStatus(codes.Error, err.Error())
		}
		span.End()
	}()

	if err = stream.SetWriteDeadline(time.Now().Add(r.cfg.WriteTimeout)); err != nil {
		return fmt.Errorf("failed setting write deadline on stream: %w", err)
	}

	if _, err := stream.Write([]byte{0}); err != nil { // success response
		return fmt.Errorf("write success response code: %w", err)
	}

	if _, err = r.cfg.Encoder.EncodeWithMaxLength(stream, data); err != nil {
		return fmt.Errorf("read sequence number: %w", err)
	}

	if err = stream.CloseWrite(); err != nil {
		return fmt.Errorf("failed to close writing side of stream: %w", err)
	}

	return nil
}

// ReadChunkedBlock handles each response chunk that is sent by the
// peer and converts it into a beacon block.
// Adaptation from Prysm's -> https://github.com/prysmaticlabs/prysm/blob/2e29164582c3665cdf5a472cd4ec9838655c9754/beacon-chain/sync/rpc_chunked_response.go#L85
func (r *ReqResp) readChunkedBlock(stream core.Stream, encoding encoder.NetworkEncoding, isFirstChunk bool) (interfaces.ReadOnlySignedBeaconBlock, error) {
	// Handle deadlines differently for first chunk
	if isFirstChunk {
		return r.readFirstChunkedBlock(stream, encoding)
	}
	return r.readResponseChunk(stream, encoding)
}

// readFirstChunkedBlock reads the first chunked block and applies the appropriate deadlines to it.
func (r *ReqResp) readFirstChunkedBlock(stream core.Stream, encoding encoder.NetworkEncoding) (interfaces.ReadOnlySignedBeaconBlock, error) {
	// read status
	code, errMsg, err := psync.ReadStatusCode(stream, encoding)
	if err != nil {
		return nil, err
	}
	if code != 0 {
		return nil, errors.New(errMsg)
	}
	// set deadline for reading from stream
	if err = stream.SetWriteDeadline(time.Now().Add(r.cfg.WriteTimeout)); err != nil {
		return nil, fmt.Errorf("failed setting write deadline on stream: %w", err)
	}
	// get fork version and block type
	forkD, err := r.readForkDigestFromStream(stream)
	if err != nil {
		return nil, err
	}
	forkV, err := GetForkVersionFromForkDigest(forkD)
	if err != nil {
		return nil, err
	}
	return r.getBlockForForkVersion(forkV, encoding, stream)
}

// readResponseChunk reads the response from the stream and decodes it into the
// provided message type.
func (r *ReqResp) readResponseChunk(stream core.Stream, encoding encoder.NetworkEncoding) (interfaces.ReadOnlySignedBeaconBlock, error) {
	if err := stream.SetWriteDeadline(time.Now().Add(r.cfg.WriteTimeout)); err != nil {
		return nil, fmt.Errorf("failed setting write deadline on stream: %w", err)
	}
	code, errMsg, err := psync.ReadStatusCode(stream, encoding)
	if err != nil {
		return nil, err
	}
	if code != 0 {
		return nil, errors.New(errMsg)
	}
	// No-op for now with the rpc context.
	forkD, err := r.readForkDigestFromStream(stream)
	if err != nil {
		return nil, err
	}
	forkV, err := GetForkVersionFromForkDigest(forkD)
	if err != nil {
		return nil, err
	}

	return r.getBlockForForkVersion(forkV, encoding, stream)
}

// readForkDigestFromStream reads any attached context-bytes to the payload.
func (r *ReqResp) readForkDigestFromStream(stream network.Stream) (forkD [4]byte, err error) {
	// Read context (fork-digest) from stream (assumes it has it)
	b := make([]byte, 4)
	if _, err = stream.Read(b); err != nil {
		return ForkVersion{}, err
	}
	copy(forkD[:], b)
	return forkD, nil
}

// getBlockForForkVersion returns an ReadOnlySignedBeaconBlock interface from the block type of each ForkVersion
func (r *ReqResp) getBlockForForkVersion(forkV ForkVersion, encoding encoder.NetworkEncoding, stream network.Stream) (sblk interfaces.ReadOnlySignedBeaconBlock, err error) {
	switch forkV {
	case Phase0ForkVersion:
		blk := &pb.SignedBeaconBlock{}
		err = encoding.DecodeWithMaxLength(stream, blk)
		if err != nil {
			return sblk, err
		}
		return blocks.NewSignedBeaconBlock(blk)

	case AltairForkVersion:
		blk := &pb.SignedBeaconBlockAltair{}
		err = encoding.DecodeWithMaxLength(stream, blk)
		if err != nil {
			return sblk, err
		}
		return blocks.NewSignedBeaconBlock(blk)

	case BellatrixForkVersion:
		blk := &pb.SignedBeaconBlockBellatrix{}
		err = encoding.DecodeWithMaxLength(stream, blk)
		if err != nil {
			return sblk, err
		}
		return blocks.NewSignedBeaconBlock(blk)

	case CapellaForkVersion:
		blk := &pb.SignedBeaconBlockCapella{}
		err = encoding.DecodeWithMaxLength(stream, blk)
		if err != nil {
			return sblk, err
		}
		return blocks.NewSignedBeaconBlock(blk)

	case DenebForkVersion:
		blk := &pb.SignedBeaconBlockDeneb{}
		err = encoding.DecodeWithMaxLength(stream, blk)
		if err != nil {
			return sblk, err
		}
		return blocks.NewSignedBeaconBlock(blk)

	case ElectraForkVersion:
		blk := &pb.SignedBeaconBlockElectra{}
		err = encoding.DecodeWithMaxLength(stream, blk)
		if err != nil {
			return sblk, err
		}
		return blocks.NewSignedBeaconBlock(blk)
	default:
		sblk, _ := blocks.NewSignedBeaconBlock(&pb.SignedBeaconBlock{})
		return sblk, fmt.Errorf("unrecognized fork_version (received:%s) (ours: %s) (global: %s)", forkV, r.cfg.ForkDigest, DenebForkVersion)
	}
}

// normalizeAgentVersion extracts the client name from the agent version string
// to reduce metric cardinality.
func normalizeAgentVersion(agentVersion string) string {
	// List of known consensus layer clients
	knownClients := []string{
		"prysm", "lighthouse", "nimbus", "lodestar", "grandine", "teku", "erigon", "caplin",
	}

	// Convert to lowercase for case-insensitive matching.
	lowerAgent := strings.ToLower(agentVersion)

	// Try to match against known clients.
	for _, client := range knownClients {
		if strings.Contains(lowerAgent, client) {
			return client
		}
	}

	// Extract first part before slash if present.
	parts := strings.Split(lowerAgent, "/")
	if len(parts) > 0 && parts[0] != "" {
		return parts[0]
	}

	return "unknown"
}<|MERGE_RESOLUTION|>--- conflicted
+++ resolved
@@ -1,37 +1,28 @@
 package eth
 
 import (
-	"bytes"
 	"context"
 	"encoding/hex"
-	"errors"
 	"fmt"
 	"io"
 	"log/slog"
 	"maps"
 	"strconv"
 	"strings"
-	"sync"
 	"time"
 
 	"github.com/OffchainLabs/prysm/v6/beacon-chain/p2p"
 	"github.com/OffchainLabs/prysm/v6/beacon-chain/p2p/encoder"
 	"github.com/OffchainLabs/prysm/v6/beacon-chain/p2p/types"
-	psync "github.com/OffchainLabs/prysm/v6/beacon-chain/sync"
-	"github.com/OffchainLabs/prysm/v6/config/params"
 	"github.com/OffchainLabs/prysm/v6/consensus-types/blocks"
 	"github.com/OffchainLabs/prysm/v6/consensus-types/interfaces"
 	"github.com/OffchainLabs/prysm/v6/consensus-types/primitives"
 	pb "github.com/OffchainLabs/prysm/v6/proto/prysm/v1alpha1"
-	"github.com/OffchainLabs/prysm/v6/time/slots"
-	ssz "github.com/ferranbt/fastssz"
-	"github.com/libp2p/go-libp2p/core"
 	"github.com/libp2p/go-libp2p/core/host"
 	"github.com/libp2p/go-libp2p/core/network"
 	"github.com/libp2p/go-libp2p/core/peer"
 	"github.com/libp2p/go-libp2p/core/protocol"
 	"go.opentelemetry.io/otel/attribute"
-	"go.opentelemetry.io/otel/codes"
 	"go.opentelemetry.io/otel/metric"
 	"go.opentelemetry.io/otel/trace"
 	"golang.org/x/time/rate"
@@ -41,19 +32,13 @@
 )
 
 type ReqRespConfig struct {
-	ForkDigest [4]byte
-	Encoder    encoder.NetworkEncoding
-	DataStream hermeshost.DataStream
-
-	AttestationSubnetConfig *SubnetConfig
-	SyncSubnetConfig        *SubnetConfig
-
+	Encoder      encoder.NetworkEncoding
+	DataStream   hermeshost.DataStream
 	ReadTimeout  time.Duration
 	WriteTimeout time.Duration
 
-	// Fork configuration for version-aware decisions
-	BeaconConfig  *params.BeaconChainConfig
-	GenesisConfig *GenesisConfig
+	// Chain related info
+	Chain *Chain
 
 	// Telemetry accessors
 	Tracer trace.Tracer
@@ -67,12 +52,7 @@
 	cfg      *ReqRespConfig
 	delegate peer.ID // peer ID that we delegate requests to
 
-	metaDataMu     sync.RWMutex
-	metadataHolder *MetadataHolder
-
-	statusMu     sync.RWMutex
-	statusHolder *StatusHolder
-	statusLim    *rate.Limiter
+	statusLim *rate.Limiter
 
 	// metrics
 	meterRequestCounter metric.Int64Counter
@@ -87,95 +67,10 @@
 		return nil, fmt.Errorf("req resp server config must not be nil")
 	}
 
-<<<<<<< HEAD
-	// Determine metadata version based on fork
-	metadataHolder := &MetadataHolder{}
-	attnets := BitArrayFromAttestationSubnets(cfg.AttestationSubnetConfig.Subnets)
-
-	// Determine which metadata version to use based on fork configuration
-	var metadataVersion string
-	if cfg.BeaconConfig != nil && cfg.GenesisConfig != nil {
-		currentSlot := slots.CurrentSlot(cfg.GenesisConfig.GenesisTime)
-		currentEpoch := slots.ToEpoch(currentSlot)
-
-		// Check for Fulu fork (V2 metadata with custody group count)
-		if cfg.BeaconConfig.FuluForkEpoch != params.BeaconConfig().FarFutureEpoch &&
-			currentEpoch >= cfg.BeaconConfig.FuluForkEpoch {
-			// Fulu or later - use MetaDataV2
-			md := &pb.MetaDataV2{
-				SeqNumber:         0,
-				Attnets:           attnets,
-				Syncnets:          BitArrayFromSyncSubnets(cfg.SyncSubnetConfig.Subnets),
-				CustodyGroupCount: 0, // TODO: Get actual custody group count from config
-			}
-			metadataHolder.SetV2(md)
-			metadataVersion = "V2"
-			slog.Info("Composed local MetaData V2",
-				"attnets", md.Attnets,
-				"syncnets", md.Syncnets,
-				"custody_group_count", md.CustodyGroupCount,
-			)
-		} else if cfg.BeaconConfig.AltairForkEpoch != params.BeaconConfig().FarFutureEpoch &&
-			currentEpoch >= cfg.BeaconConfig.AltairForkEpoch {
-			// Altair or later - use MetaDataV1 (with syncnets)
-			md := &pb.MetaDataV1{
-				SeqNumber: 0,
-				Attnets:   attnets,
-				Syncnets:  BitArrayFromSyncSubnets(cfg.SyncSubnetConfig.Subnets),
-			}
-			metadataHolder.SetV1(md)
-			metadataVersion = "V1"
-			slog.Info("Composed local MetaData V1",
-				"attnets", md.Attnets,
-				"syncnets", md.Syncnets,
-			)
-		} else {
-			// Pre-Altair - use MetaDataV0 (no syncnets)
-			md := &pb.MetaDataV0{
-				SeqNumber: 0,
-				Attnets:   attnets,
-			}
-			metadataHolder.SetV0(md)
-			metadataVersion = "V0"
-			slog.Info("Composed local MetaData V0",
-				"attnets", md.Attnets,
-			)
-		}
-	} else {
-		// Default to V1 if no fork config available (for backward compatibility)
-		md := &pb.MetaDataV1{
-			SeqNumber: 0,
-			Attnets:   attnets,
-			Syncnets:  BitArrayFromSyncSubnets(cfg.SyncSubnetConfig.Subnets),
-		}
-		metadataHolder.SetV1(md)
-		metadataVersion = "V1 (default)"
-		slog.Info("Composed local MetaData V1 (default, no fork config)",
-			"attnets", md.Attnets,
-			"syncnets", md.Syncnets,
-		)
-	}
-
-	slog.Info("Initialized ReqResp with metadata version", "version", metadataVersion)
-=======
-	md := &pb.MetaDataV1{
-		SeqNumber: 0,
-		Attnets:   BitArrayFromAttestationSubnets(cfg.AttestationSubnetConfig.Subnets),
-		Syncnets:  BitArrayFromSyncSubnets(cfg.SyncSubnetConfig.Subnets),
-	}
-
-	slog.Info("Composed local MetaData",
-		"attnets", md.Attnets,
-		"syncnets", md.Syncnets,
-	)
->>>>>>> 3a5a9903
-
 	p := &ReqResp{
-		host:           h,
-		cfg:            cfg,
-		metadataHolder: metadataHolder,
-		statusHolder:   &StatusHolder{},
-		statusLim:      rate.NewLimiter(1, 5),
+		host:      h,
+		cfg:       cfg,
+		statusLim: rate.NewLimiter(1, 5),
 	}
 
 	var err error
@@ -203,249 +98,30 @@
 	return p, nil
 }
 
-func (r *ReqResp) SetMetaData(seq uint64) {
-	r.metaDataMu.Lock()
-	defer r.metaDataMu.Unlock()
-
-	currentSeq := r.metadataHolder.SeqNumber()
-	if currentSeq > seq {
-		slog.Warn("Updated metadata with lower sequence number", "old", currentSeq, "new", seq)
-	}
-
-	// Preserve existing subnet information
-	attnets := r.metadataHolder.Attnets()
-	syncnets, hasSyncnets := r.metadataHolder.Syncnets()
-
-	if hasSyncnets {
-		r.metadataHolder.SetV1(&pb.MetaDataV1{
-			SeqNumber: seq,
-			Attnets:   attnets,
-			Syncnets:  syncnets,
-		})
-	} else {
-		// Fall back to V0 if no syncnets
-		r.metadataHolder.SetV0(&pb.MetaDataV0{
-			SeqNumber: seq,
-			Attnets:   attnets,
-		})
-	}
-}
-
-// SetMetaDataV2 sets metadata with custody group count for DAS
-func (r *ReqResp) SetMetaDataV2(seq uint64, custodyGroupCount uint64) {
-	r.metaDataMu.Lock()
-	defer r.metaDataMu.Unlock()
-
-	currentSeq := r.metadataHolder.SeqNumber()
-	if currentSeq > seq {
-		slog.Warn("Updated metadata with lower sequence number", "old", currentSeq, "new", seq)
-	}
-
-	// Preserve existing subnet information
-	attnets := r.metadataHolder.Attnets()
-	syncnets, _ := r.metadataHolder.Syncnets()
-
-	r.metadataHolder.SetV2(&pb.MetaDataV2{
-		SeqNumber:         seq,
-		Attnets:           attnets,
-		Syncnets:          syncnets,
-		CustodyGroupCount: custodyGroupCount,
-	})
-}
-
-// SetStatusV1 sets the V1 status
-func (r *ReqResp) SetStatusV1(status *pb.Status) {
-	r.statusMu.Lock()
-	defer r.statusMu.Unlock()
-
-	// if the ForkDigest is not the same, we should drop updating the local status
-	// TODO: this might be re-checked for hardforks (make the client resilient to them)
-	if r.statusHolder.ForkDigest() != nil && !bytes.Equal(r.statusHolder.ForkDigest(), status.ForkDigest) {
-		return
-	}
-
-	// check if anything has changed. Prevents the below log message to pollute
-	// the log output.
-	if r.statusHolder.GetV1() != nil && bytes.Equal(r.statusHolder.ForkDigest(), status.ForkDigest) &&
-		bytes.Equal(r.statusHolder.FinalizedRoot(), status.FinalizedRoot) &&
-		r.statusHolder.FinalizedEpoch() == status.FinalizedEpoch &&
-		bytes.Equal(r.statusHolder.HeadRoot(), status.HeadRoot) &&
-		r.statusHolder.HeadSlot() == status.HeadSlot {
-		// nothing has changed -> return
-		return
-	}
-
-	slog.Info("New status V1:")
-	slog.Info("  fork_digest: " + hex.EncodeToString(status.ForkDigest))
-	slog.Info("  finalized_root: " + hex.EncodeToString(status.FinalizedRoot))
-	slog.Info("  finalized_epoch: " + strconv.FormatUint(uint64(status.FinalizedEpoch), 10))
-	slog.Info("  head_root: " + hex.EncodeToString(status.HeadRoot))
-	slog.Info("  head_slot: " + strconv.FormatUint(uint64(status.HeadSlot), 10))
-
-	r.statusHolder.SetV1(status)
-}
-
-// SetStatusV2 sets the V2 status
-func (r *ReqResp) SetStatusV2(status *pb.StatusV2) {
-	r.statusMu.Lock()
-	defer r.statusMu.Unlock()
-
-	// if the ForkDigest is not the same, we should drop updating the local status
-	// TODO: this might be re-checked for hardforks (make the client resilient to them)
-	if r.statusHolder.ForkDigest() != nil && !bytes.Equal(r.statusHolder.ForkDigest(), status.ForkDigest) {
-		return
-	}
-
-	// check if anything has changed. Prevents the below log message to pollute
-	// the log output.
-	if r.statusHolder.GetV2() != nil && bytes.Equal(r.statusHolder.ForkDigest(), status.ForkDigest) &&
-		bytes.Equal(r.statusHolder.FinalizedRoot(), status.FinalizedRoot) &&
-		r.statusHolder.FinalizedEpoch() == status.FinalizedEpoch &&
-		bytes.Equal(r.statusHolder.HeadRoot(), status.HeadRoot) &&
-		r.statusHolder.HeadSlot() == status.HeadSlot {
-		// Check V2-specific fields
-		if earliestSlot, hasEarliestSlot := r.statusHolder.EarliestAvailableSlot(); hasEarliestSlot &&
-			earliestSlot == status.EarliestAvailableSlot {
-			// nothing has changed -> return
-			return
-		}
-	}
-
-	slog.Info("New status V2:")
-	slog.Info("  fork_digest: " + hex.EncodeToString(status.ForkDigest))
-	slog.Info("  finalized_root: " + hex.EncodeToString(status.FinalizedRoot))
-	slog.Info("  finalized_epoch: " + strconv.FormatUint(uint64(status.FinalizedEpoch), 10))
-	slog.Info("  head_root: " + hex.EncodeToString(status.HeadRoot))
-	slog.Info("  head_slot: " + strconv.FormatUint(uint64(status.HeadSlot), 10))
-	slog.Info("  earliest_available_slot: " + strconv.FormatUint(uint64(status.EarliestAvailableSlot), 10))
-
-	r.statusHolder.SetV2(status)
-}
-
-// SetStatus is deprecated - use SetStatusV1 or SetStatusV2 instead
-// Kept for backward compatibility
-func (r *ReqResp) SetStatus(status *pb.Status) {
-	r.SetStatusV1(status)
-}
-
-// cpyStatusV1 returns a copy of the V1 status
-func (r *ReqResp) cpyStatusV1() *pb.Status {
-	r.statusMu.RLock()
-	defer r.statusMu.RUnlock()
-
-	if r.statusHolder == nil || r.statusHolder.GetV1() == nil {
-		return nil
-	}
-
-	status := r.statusHolder.GetV1()
-	return &pb.Status{
-		ForkDigest:     bytes.Clone(status.ForkDigest),
-		FinalizedRoot:  bytes.Clone(status.FinalizedRoot),
-		FinalizedEpoch: status.FinalizedEpoch,
-		HeadRoot:       bytes.Clone(status.HeadRoot),
-		HeadSlot:       status.HeadSlot,
-	}
-}
-
-// cpyStatusV2 returns a copy of the V2 status
-func (r *ReqResp) cpyStatusV2() *pb.StatusV2 {
-	r.statusMu.RLock()
-	defer r.statusMu.RUnlock()
-
-	if r.statusHolder == nil || r.statusHolder.GetV2() == nil {
-		return nil
-	}
-
-	status := r.statusHolder.GetV2()
-	return &pb.StatusV2{
-		ForkDigest:            bytes.Clone(status.ForkDigest),
-		FinalizedRoot:         bytes.Clone(status.FinalizedRoot),
-		FinalizedEpoch:        status.FinalizedEpoch,
-		HeadRoot:              bytes.Clone(status.HeadRoot),
-		HeadSlot:              status.HeadSlot,
-		EarliestAvailableSlot: status.EarliestAvailableSlot,
-	}
-}
-
-// cpyMetadataV0 returns a copy of the V0 metadata
-func (r *ReqResp) cpyMetadataV0() *pb.MetaDataV0 {
-	r.metaDataMu.RLock()
-	defer r.metaDataMu.RUnlock()
-
-	if r.metadataHolder == nil || r.metadataHolder.GetV0() == nil {
-		return nil
-	}
-
-	md := r.metadataHolder.GetV0()
-	return &pb.MetaDataV0{
-		SeqNumber: md.SeqNumber,
-		Attnets:   md.Attnets,
-	}
-}
-
-// cpyMetadataV1 returns a copy of the V1 metadata
-func (r *ReqResp) cpyMetadataV1() *pb.MetaDataV1 {
-	r.metaDataMu.RLock()
-	defer r.metaDataMu.RUnlock()
-
-	if r.metadataHolder == nil || r.metadataHolder.GetV1() == nil {
-		return nil
-	}
-
-	md := r.metadataHolder.GetV1()
-	return &pb.MetaDataV1{
-		SeqNumber: md.SeqNumber,
-		Attnets:   md.Attnets,
-		Syncnets:  md.Syncnets,
-	}
-}
-
-// cpyMetadataV2 returns a copy of the V2 metadata
-func (r *ReqResp) cpyMetadataV2() *pb.MetaDataV2 {
-	r.metaDataMu.RLock()
-	defer r.metaDataMu.RUnlock()
-
-	if r.metadataHolder == nil || r.metadataHolder.GetV2() == nil {
-		return nil
-	}
-
-	md := r.metadataHolder.GetV2()
-	return &pb.MetaDataV2{
-		SeqNumber:         md.SeqNumber,
-		Attnets:           md.Attnets,
-		Syncnets:          md.Syncnets,
-		CustodyGroupCount: md.CustodyGroupCount,
-	}
-}
-
 // RegisterHandlers registers all RPC handlers. It checks first if all
 // preconditions are met. This includes valid initial status and metadata
 // values.
 func (r *ReqResp) RegisterHandlers(ctx context.Context) error {
-	r.statusMu.RLock()
-	defer r.statusMu.RUnlock()
-	if r.statusHolder == nil || (r.statusHolder.GetV1() == nil && r.statusHolder.GetV2() == nil) {
-		return fmt.Errorf("chain status is nil")
-	}
-
-	r.metaDataMu.RLock()
-	defer r.metaDataMu.RUnlock()
-	if r.metadataHolder == nil || (r.metadataHolder.GetV0() == nil && r.metadataHolder.GetV1() == nil && r.metadataHolder.GetV2() == nil) {
-		return fmt.Errorf("chain metadata is nil")
+	init, cause := r.cfg.Chain.IsInit()
+	if !init {
+		return fmt.Errorf("reqresp: chain module is not init (%s)", cause)
 	}
 
 	handlers := map[string]ContextStreamHandler{
-		p2p.RPCPingTopicV1:                r.pingHandler,
-		p2p.RPCGoodByeTopicV1:             r.goodbyeHandler,
-		p2p.RPCStatusTopicV1:              r.statusHandler,
-		p2p.RPCStatusTopicV2:              r.statusV2Handler,
-		p2p.RPCMetaDataTopicV1:            r.metadataV1Handler,
-		p2p.RPCMetaDataTopicV2:            r.metadataV2Handler,
-		p2p.RPCMetaDataTopicV3:            r.metadataV3Handler,
-		p2p.RPCBlocksByRangeTopicV2:       r.blocksByRangeV2Handler,
-		p2p.RPCBlocksByRootTopicV2:        r.blocksByRootV2Handler,
-		p2p.RPCBlobSidecarsByRangeTopicV1: r.blobsByRangeV2Handler,
-		p2p.RPCBlobSidecarsByRootTopicV1:  r.blobsByRootV2Handler,
+		p2p.RPCPingTopicV1:     r.pingHandler,
+		p2p.RPCGoodByeTopicV1:  r.goodbyeHandler,
+		p2p.RPCStatusTopicV1:   r.statusHandler,
+		p2p.RPCStatusTopicV2:   r.statusV2Handler,
+		p2p.RPCMetaDataTopicV1: r.metadataV1Handler,
+		p2p.RPCMetaDataTopicV2: r.metadataV2Handler,
+		p2p.RPCMetaDataTopicV3: r.metadataV3Handler,
+		// TODO: get this back online
+		// p2p.RPCBlocksByRangeTopicV2:       r.blocksByRangeV2Handler,
+		// p2p.RPCBlocksByRootTopicV2:        r.blocksByRootV2Handler,
+		// p2p.RPCBlobSidecarsByRangeTopicV1: r.blobsByRangeV2Handler,
+		// p2p.RPCBlobSidecarsByRootTopicV1: r.blobsByRootV2Handler,
+		p2p.RPCDataColumnSidecarsByRangeTopicV1: r.DataColumnsByRangeV1Handler,
+		p2p.RPCDataColumnSidecarsByRootTopicV1:  r.DataColumnsByRootV1Handler,
 	}
 
 	for id, handler := range handlers {
@@ -467,8 +143,15 @@
 	tattrs := trace.WithAttributes(attrs...)
 
 	return func(s network.Stream) {
+		// handle the request
+		start := time.Now()
+		traceData, err := handler(ctx, s)
+		if err != nil {
+			slog.Warn("failed handling rpc", "protocol", s.Protocol(), tele.LogAttrError(err), tele.LogAttrPeerID(s.Conn().RemotePeer()))
+		}
+		end := time.Now()
+
 		rawVal, err := r.host.Peerstore().Get(s.Conn().RemotePeer(), "AgentVersion")
-
 		agentVersion := "n.a."
 		if err == nil {
 			if av, ok := rawVal.(string); ok {
@@ -478,26 +161,13 @@
 
 		slog.Debug("Stream Opened", tele.LogAttrPeerID(s.Conn().RemotePeer()), "protocol", s.Protocol(), "agent", agentVersion)
 
-		// Reset is a no-op if the stream is already closed. Closing the stream
-		// is the responsibility of the handler.
-		defer logDeferErr(s.Reset, "failed to reset stream")
-
 		// Start request tracing
 		ctx, span := r.cfg.Tracer.Start(ctx, "rpc", tattrs)
 		span.SetAttributes(attribute.String("peer_id", s.Conn().RemotePeer().String()))
 		span.SetAttributes(attribute.String("agent", agentVersion))
 		defer span.End()
 
-		// time the request handling
-		start := time.Now()
-		traceData, err := handler(ctx, s)
-		if err != nil {
-			slog.Debug("failed handling rpc", "protocol", s.Protocol(), tele.LogAttrError(err), tele.LogAttrPeerID(s.Conn().RemotePeer()), "agent", agentVersion)
-		}
-		end := time.Now()
-
 		traceType := "HANDLE_STREAM"
-
 		protocol := string(s.Protocol())
 
 		// Usual protocol string: /eth2/beacon_chain/req/metadata/2/ssz_snappy
@@ -538,16 +208,15 @@
 }
 
 func (r *ReqResp) pingHandler(ctx context.Context, stream network.Stream) (map[string]any, error) {
-	req := primitives.SSZUint64(0)
-	if err := r.readRequest(ctx, stream, &req); err != nil {
+	req := new(primitives.SSZUint64)
+	if err := r.readRequest(stream, req); err != nil {
+		stream.Reset()
 		return nil, fmt.Errorf("read sequence number: %w", err)
 	}
 
-	r.metaDataMu.RLock()
-	sq := primitives.SSZUint64(r.metadataHolder.SeqNumber())
-	r.metaDataMu.RUnlock()
-
-	if err := r.writeResponse(ctx, stream, &sq); err != nil {
+	sq := r.cfg.Chain.CurrentSeqNumber()
+	if err := r.writeResponse(stream, &sq); err != nil {
+		stream.Reset()
 		return nil, fmt.Errorf("write sequence number: %w", err)
 	}
 
@@ -556,12 +225,15 @@
 		"SentSeq":     sq,
 	}
 
-	return traceData, stream.Close()
+	_ = stream.Close()
+
+	return traceData, nil
 }
 
 func (r *ReqResp) goodbyeHandler(ctx context.Context, stream network.Stream) (map[string]any, error) {
 	req := primitives.SSZUint64(0)
-	if err := r.readRequest(ctx, stream, &req); err != nil {
+	if err := r.readRequest(stream, &req); err != nil {
+		stream.Reset()
 		return nil, fmt.Errorf("read sequence number: %w", err)
 	}
 
@@ -605,7 +277,9 @@
 		"Reason": msg,
 	}
 
-	return traceData, stream.Close()
+	_ = stream.Close()
+
+	return traceData, nil
 }
 
 func (r *ReqResp) statusHandler(ctx context.Context, upstream network.Stream) (map[string]any, error) {
@@ -618,179 +292,38 @@
 			"FinalizedEpoch": status.FinalizedEpoch,
 		}
 	}
-	defer upstream.Close()
-	// check if the request comes from our delegate node. If so, just mirror
-	// its own status back and update our latest known status.
-	if upstream.Conn().RemotePeer() == r.delegate {
-
-		resp := &pb.Status{}
-		if err := r.readRequest(ctx, upstream, resp); err != nil {
-			return nil, fmt.Errorf("read status data from delegate: %w", err)
-		}
-
-		// update status
-		r.SetStatusV1(resp)
-
-		// mirror its own status back
-		if err := r.writeResponse(ctx, upstream, resp); err != nil {
-			return nil, fmt.Errorf("write mirrored status response to delegate: %w", err)
-		}
-
-		traceData := map[string]any{
-			"Request":  statusTraceData(resp),
-			"Response": statusTraceData(resp),
-		}
-
-		return traceData, nil
-	}
 
 	// first, read the status from the remote peer
 	req := &pb.Status{}
-	if err := r.readRequest(ctx, upstream, req); err != nil {
-		return nil, fmt.Errorf("read status data from delegate: %w", err)
-	}
-
-	// create response status from memory status
-	resp := r.cpyStatusV1()
-
-	// if the rate limiter allows requesting a new status, do that.
-	if r.statusLim.Allow() {
-		r.statusLim.Reserve()
-
-		// ask our delegate node for the latest status, using our known latest status
-		// this is important because blindly forwarding the request from a remote peer
-		// will lead to intermittent disconnects from the beacon node. The "trusted peer"
-		// setting doesn't seem to apply if we send, e.g., a status payload with
-		// a non-matching fork-digest or non-finalized root hash.
-		dialCtx := network.WithForceDirectDial(ctx, "prevent backoff")
-		var err error
-		resp, err = r.Status(dialCtx, r.delegate)
-		if err != nil {
-			// asking for the latest status failed. Use our own latest known status
-			slog.Warn("Downstream status request failed, using the latest known status")
-
-			statusCpy := r.cpyStatusV1()
-			if err := r.writeResponse(ctx, upstream, statusCpy); err != nil {
-				return nil, fmt.Errorf("write mirrored status response to delegate: %w", err)
-			}
-
-			traceData := map[string]any{
-				"Request":  statusTraceData(req),
-				"Response": statusTraceData(statusCpy),
-			}
-
-			return traceData, nil
-		}
-
-		// we got a valid response from our delegate node. Update our own status
-		r.SetStatusV1(resp)
+	if err := r.readRequest(upstream, req); err != nil {
+		upstream.Reset()
+		return nil, fmt.Errorf("read status data from remote peer: %w", err)
 	}
 
 	// let the upstream peer (who initiated the request) know the latest status
-	if err := r.writeResponse(ctx, upstream, resp); err != nil {
+	localStI := r.cfg.Chain.GetStatus(statusV0)
+	localSt, _ := localStI.(*pb.Status)
+	if err := r.writeResponse(upstream, localSt); err != nil {
+		upstream.Reset()
 		return nil, fmt.Errorf("respond status to upstream: %w", err)
 	}
 
 	traceData := map[string]any{
 		"Request":  statusTraceData(req),
-		"Response": statusTraceData(resp),
+		"Response": statusTraceData(localSt),
 	}
 
 	slog.Debug(
-		"status response",
+		"status v1 response",
 		"peer", upstream.Conn().RemotePeer().String(),
-		"head-slot", resp.HeadSlot,
-		"fork_digest", hex.EncodeToString(resp.ForkDigest),
+		"trusted-peer", upstream.Conn().RemotePeer() == r.delegate,
+		"head-slot", localSt.HeadSlot,
+		"fork_digest", hex.EncodeToString(localSt.ForkDigest),
 	)
 
+	_ = upstream.Close()
+
 	return traceData, nil
-}
-
-func (r *ReqResp) metadataV1Handler(ctx context.Context, stream network.Stream) (map[string]any, error) {
-	metaData := r.cpyMetadataV0()
-	if metaData == nil {
-		// Try to downgrade from V1 or V2
-		r.metaDataMu.RLock()
-		if r.metadataHolder.GetV1() != nil {
-			md := r.metadataHolder.GetV1()
-			metaData = &pb.MetaDataV0{
-				SeqNumber: md.SeqNumber,
-				Attnets:   md.Attnets,
-			}
-		} else if r.metadataHolder.GetV2() != nil {
-			md := r.metadataHolder.GetV2()
-			metaData = &pb.MetaDataV0{
-				SeqNumber: md.SeqNumber,
-				Attnets:   md.Attnets,
-			}
-		}
-		r.metaDataMu.RUnlock()
-	}
-
-	defer stream.Close()
-	if err := r.writeResponse(ctx, stream, metaData); err != nil {
-		return nil, fmt.Errorf("write meta data v1: %w", err)
-	}
-
-	traceData := map[string]any{
-		"SeqNumber": metaData.SeqNumber,
-		"Attnets":   hex.EncodeToString(metaData.Attnets.Bytes()),
-	}
-
-	slog.Info(
-		"metadata response",
-<<<<<<< HEAD
-		"attnets", metaData.Attnets,
-	)
-	return traceData, stream.Close()
-=======
-		"peer", stream.Conn().RemotePeer().String(),
-		"attnets", metaData.Attnets,
-	)
-	return traceData, nil
->>>>>>> 3a5a9903
-}
-
-func (r *ReqResp) metadataV2Handler(ctx context.Context, stream network.Stream) (map[string]any, error) {
-	metaData := r.cpyMetadataV1()
-	if metaData == nil {
-		// Try to downgrade from V2 or upgrade from V0
-		r.metaDataMu.RLock()
-		if r.metadataHolder.GetV2() != nil {
-			md := r.metadataHolder.GetV2()
-			metaData = &pb.MetaDataV1{
-				SeqNumber: md.SeqNumber,
-				Attnets:   md.Attnets,
-				Syncnets:  md.Syncnets,
-			}
-		} else if r.metadataHolder.GetV0() != nil {
-			md := r.metadataHolder.GetV0()
-			metaData = &pb.MetaDataV1{
-				SeqNumber: md.SeqNumber,
-				Attnets:   md.Attnets,
-				Syncnets:  nil, // V0 doesn't have syncnets
-			}
-		}
-		r.metaDataMu.RUnlock()
-	}
-
-	defer stream.Close()
-	if err := r.writeResponse(ctx, stream, metaData); err != nil {
-		return nil, fmt.Errorf("write meta data v2: %w", err)
-	}
-
-	traceData := map[string]any{
-		"SeqNumber": metaData.SeqNumber,
-		"Attnets":   hex.EncodeToString(metaData.Attnets.Bytes()),
-		"Syncnets":  hex.EncodeToString(metaData.Syncnets.Bytes()),
-	}
-<<<<<<< HEAD
-	slog.Info(
-		"metadata response",
-		"attnets", metaData.Attnets,
-		"synccommittees", metaData.Syncnets,
-	)
-	return traceData, stream.Close()
 }
 
 // statusV2Handler handles StatusV2 protocol requests
@@ -806,129 +339,107 @@
 		}
 	}
 
-	// check if the request comes from our delegate node. If so, just mirror
-	// its own status back and update our latest known status.
-	if upstream.Conn().RemotePeer() == r.delegate {
-		resp := &pb.StatusV2{}
-		if err := r.readRequest(ctx, upstream, resp); err != nil {
-			return nil, fmt.Errorf("read status V2 data from delegate: %w", err)
-		}
-
-		// update status
-		r.SetStatusV2(resp)
-
-		// mirror its own status back
-		if err := r.writeResponse(ctx, upstream, resp); err != nil {
-			return nil, fmt.Errorf("write mirrored status V2 response to delegate: %w", err)
-		}
-
-		traceData := map[string]any{
-			"Request":  statusTraceData(resp),
-			"Response": statusTraceData(resp),
-		}
-
-		return traceData, upstream.Close()
-	}
-
 	// first, read the status from the remote peer
 	req := &pb.StatusV2{}
-	if err := r.readRequest(ctx, upstream, req); err != nil {
+	if err := r.readRequest(upstream, req); err != nil {
+		upstream.Reset()
 		return nil, fmt.Errorf("read status V2 data from peer: %w", err)
 	}
 
 	// create response status from memory status
-	resp := r.cpyStatusV2()
-
-	// if the rate limiter allows requesting a new status, do that.
-	if r.statusLim.Allow() {
-		r.statusLim.Reserve()
-
-		// ask our delegate node for the latest status
-		dialCtx := network.WithForceDirectDial(ctx, "prevent backoff")
-		var err error
-		resp, err = r.StatusV2(dialCtx, r.delegate)
-		if err != nil {
-			// asking for the latest status failed. Use our own latest known status
-			slog.Warn("Downstream status V2 request failed, using the latest known status")
-
-			statusCpy := r.cpyStatusV2()
-			if statusCpy == nil {
-				// Try to upgrade from V1 if we don't have V2
-				if v1 := r.cpyStatusV1(); v1 != nil {
-					statusCpy = &pb.StatusV2{
-						ForkDigest:            v1.ForkDigest,
-						FinalizedRoot:         v1.FinalizedRoot,
-						FinalizedEpoch:        v1.FinalizedEpoch,
-						HeadRoot:              v1.HeadRoot,
-						HeadSlot:              v1.HeadSlot,
-						EarliestAvailableSlot: 0,
-					}
-				}
-			}
-
-			if statusCpy != nil {
-				if err := r.writeResponse(ctx, upstream, statusCpy); err != nil {
-					return nil, fmt.Errorf("write status V2 response to peer: %w", err)
-				}
-
-				traceData := map[string]any{
-					"Request":  statusTraceData(req),
-					"Response": statusTraceData(statusCpy),
-				}
-
-				return traceData, upstream.Close()
-			}
-			return nil, fmt.Errorf("no status available")
-		}
-
-		// we got a valid response from our delegate node. Update our own status
-		r.SetStatusV2(resp)
-	}
+	localStI := r.cfg.Chain.GetStatus(statusV1)
+	localSt, _ := localStI.(*pb.StatusV2)
 
 	// let the upstream peer (who initiated the request) know the latest status
-	if err := r.writeResponse(ctx, upstream, resp); err != nil {
+	if err := r.writeResponse(upstream, localSt); err != nil {
+		upstream.Reset()
 		return nil, fmt.Errorf("respond status V2 to upstream: %w", err)
 	}
 
 	traceData := map[string]any{
 		"Request":  statusTraceData(req),
-		"Response": statusTraceData(resp),
-	}
+		"Response": statusTraceData(localSt),
+	}
+
+	slog.Debug(
+		"status v2 response",
+		"peer", upstream.Conn().RemotePeer().String(),
+		"trusted-peer", upstream.Conn().RemotePeer() == r.delegate,
+		"head-slot", localSt.HeadSlot,
+		"fork_digest", hex.EncodeToString(localSt.ForkDigest),
+	)
+
+	_ = upstream.Close()
+
+	return traceData, nil
+}
+
+func (r *ReqResp) metadataV1Handler(ctx context.Context, stream network.Stream) (map[string]any, error) {
+	mdI := r.cfg.Chain.GetMetadata(metadataV0)
+	metaData, _ := mdI.(*pb.MetaDataV0)
+
+	if err := r.writeResponse(stream, metaData); err != nil {
+		stream.Reset()
+		return nil, fmt.Errorf("write meta data v1: %w", err)
+	}
+
+	traceData := map[string]any{
+		"SeqNumber": metaData.SeqNumber,
+		"Attnets":   hex.EncodeToString(metaData.Attnets.Bytes()),
+	}
+
+	slog.Info(
+		"metadata response",
+		"peer", stream.Conn().RemotePeer().String(),
+		"attnets", metaData.Attnets,
+	)
+
+	_ = stream.Close()
+
+	return traceData, nil
+}
+
+func (r *ReqResp) metadataV2Handler(ctx context.Context, stream network.Stream) (map[string]any, error) {
+	mdI := r.cfg.Chain.GetMetadata(metadataV1)
+	metaData, _ := mdI.(*pb.MetaDataV1)
+
+	if err := r.writeResponse(stream, metaData); err != nil {
+		stream.Reset()
+		return nil, fmt.Errorf("write meta data v1: %w", err)
+	}
+
+	if err := r.writeResponse(stream, metaData); err != nil {
+		stream.Reset()
+		return nil, fmt.Errorf("write meta data v2: %w", err)
+	}
+
+	traceData := map[string]any{
+		"SeqNumber": metaData.SeqNumber,
+		"Attnets":   hex.EncodeToString(metaData.Attnets.Bytes()),
+		"Syncnets":  hex.EncodeToString(metaData.Syncnets.Bytes()),
+	}
+	slog.Info(
+		"metadata response",
+		"peer", stream.Conn().RemotePeer().String(),
+		"attnets", metaData.Attnets,
+		"synccommittees", metaData.Syncnets,
+	)
+
+	_ = stream.Close()
 
 	return traceData, nil
 }
 
 // metadataV3Handler handles MetadataV3 protocol requests (returns MetaDataV2 type)
 func (r *ReqResp) metadataV3Handler(ctx context.Context, stream network.Stream) (map[string]any, error) {
-	metaData := r.cpyMetadataV2()
-	if metaData == nil {
-		// Try to upgrade from V1 or V0
-		r.metaDataMu.RLock()
-		if r.metadataHolder.GetV1() != nil {
-			md := r.metadataHolder.GetV1()
-			metaData = &pb.MetaDataV2{
-				SeqNumber:         md.SeqNumber,
-				Attnets:           md.Attnets,
-				Syncnets:          md.Syncnets,
-				CustodyGroupCount: 0, // Default to 0 when upgrading
-			}
-		} else if r.metadataHolder.GetV0() != nil {
-			md := r.metadataHolder.GetV0()
-			metaData = &pb.MetaDataV2{
-				SeqNumber:         md.SeqNumber,
-				Attnets:           md.Attnets,
-				Syncnets:          nil, // V0 doesn't have syncnets
-				CustodyGroupCount: 0,   // Default to 0 when upgrading
-			}
-		}
-		r.metaDataMu.RUnlock()
-	}
-
+	mdI := r.cfg.Chain.GetMetadata(metadataV2)
+	metaData, _ := mdI.(*pb.MetaDataV2)
 	if metaData == nil {
 		return nil, fmt.Errorf("no metadata available")
 	}
 
-	if err := r.writeResponse(ctx, stream, metaData); err != nil {
+	if err := r.writeResponse(stream, metaData); err != nil {
+		stream.Reset()
 		return nil, fmt.Errorf("write meta data v3: %w", err)
 	}
 
@@ -948,18 +459,69 @@
 		"synccommittees", metaData.Syncnets,
 		"custody_group_count", metaData.CustodyGroupCount,
 	)
-	return traceData, stream.Close()
-=======
-	slog.Debug(
-		"metadata response",
-		"peer", stream.Conn().RemotePeer().String(),
-		"attnets", metaData.Attnets,
-		"synccommittees", metaData.Syncnets,
+
+	_ = stream.Close()
+	return traceData, nil
+}
+
+func (r *ReqResp) DataColumnsByRangeV1Handler(ctx context.Context, stream network.Stream) (map[string]any, error) {
+	req := new(pb.DataColumnSidecarsByRangeRequest)
+	err := r.readRequest(stream, req)
+	if err != nil {
+		stream.Reset()
+		return nil, fmt.Errorf("error to read data-column-by-range request %w", err)
+	}
+
+	// TODO: handle this correctly
+	// remote this and close correctly
+	stream.Reset()
+
+	traceData := map[string]any{
+		"PeerID":    stream.Conn().RemotePeer().String(),
+		"StartSlot": req.StartSlot,
+		"Count":     req.Count,
+		"Columns":   req.Columns,
+	}
+
+	slog.Info(
+		"data-columns-by-range",
+		"PeerID", stream.Conn().RemotePeer().String(),
+		"Columns", req.Columns,
 	)
+
+	// _ = stream.Close()
+
 	return traceData, nil
->>>>>>> 3a5a9903
-}
-
+}
+
+func (r *ReqResp) DataColumnsByRootV1Handler(ctx context.Context, stream network.Stream) (map[string]any, error) {
+	req := new(types.DataColumnsByRootIdentifiers)
+	err := r.readRequest(stream, req)
+	if err != nil {
+		return nil, fmt.Errorf("error to read data-column-by-root request %w", err)
+	}
+
+	// TODO: handle this correctly
+	// remote this and close correctly
+	stream.Reset()
+
+	traceData := map[string]any{
+		"PeerID": stream.Conn().RemotePeer().String(),
+		"Roots":  strconv.Itoa(len(*req)),
+	}
+
+	slog.Info(
+		"data-columns-by-root",
+		"PeerID", stream.Conn().RemotePeer().String(),
+		"Roots", len(*req),
+	)
+
+	_ = stream.Close()
+
+	return traceData, nil
+}
+
+//lint:ignore U1000 ignore the unused litner error - testing
 func (r *ReqResp) blocksByRangeV2Handler(ctx context.Context, stream network.Stream) (map[string]any, error) {
 	if stream.Conn().RemotePeer() == r.delegate {
 		return nil, fmt.Errorf("blocks by range request from delegate peer")
@@ -968,6 +530,7 @@
 	return nil, r.delegateStream(ctx, stream)
 }
 
+//lint:ignore U1000 ignore the unused litner error - testing
 func (r *ReqResp) blocksByRootV2Handler(ctx context.Context, stream network.Stream) (map[string]any, error) {
 	if stream.Conn().RemotePeer() == r.delegate {
 		return nil, fmt.Errorf("blocks by root request from delegate peer")
@@ -976,6 +539,7 @@
 	return nil, r.delegateStream(ctx, stream)
 }
 
+//lint:ignore U1000 ignore the unused litner error - testing
 func (r *ReqResp) blobsByRangeV2Handler(ctx context.Context, stream network.Stream) (map[string]any, error) {
 	if stream.Conn().RemotePeer() == r.delegate {
 		return nil, fmt.Errorf("blobs by range request from delegate peer")
@@ -984,6 +548,7 @@
 	return nil, r.delegateStream(ctx, stream)
 }
 
+//lint:ignore U1000 ignore the unused litner error - testing
 func (r *ReqResp) blobsByRootV2Handler(ctx context.Context, stream network.Stream) (map[string]any, error) {
 	if stream.Conn().RemotePeer() == r.delegate {
 		return nil, fmt.Errorf("blobs by root request from delegate peer")
@@ -992,6 +557,7 @@
 	return nil, r.delegateStream(ctx, stream)
 }
 
+//lint:ignore U1000 ignore the unused litner error - testing
 func (r *ReqResp) delegateStream(ctx context.Context, upstream network.Stream) error {
 	dialCtx := network.WithForceDirectDial(ctx, "prevent backoff")
 	downstream, err := r.host.NewStream(dialCtx, r.delegate, upstream.Protocol())
@@ -1092,39 +658,21 @@
 	if err != nil {
 		return nil, fmt.Errorf("new stream to peer %s: %w", pid, err)
 	}
-	defer logDeferErr(stream.Reset, "failed closing stream") // no-op if closed
 
 	// actually write the data to the stream
-	req := r.cpyStatusV1()
-	if req == nil {
-		// Try to downgrade from V2 if we only have V2
-		if r.statusHolder.IsV2() {
-			v2 := r.statusHolder.GetV2()
-			req = &pb.Status{
-				ForkDigest:     v2.ForkDigest,
-				FinalizedRoot:  v2.FinalizedRoot,
-				FinalizedEpoch: v2.FinalizedEpoch,
-				HeadRoot:       v2.HeadRoot,
-				HeadSlot:       v2.HeadSlot,
-			}
-		} else {
-			return nil, fmt.Errorf("status unknown")
-		}
-	}
-
-	if err := r.writeRequest(ctx, stream, req); err != nil {
+	stI := r.cfg.Chain.GetStatus(statusV0)
+	stReq, _ := stI.(*pb.Status)
+
+	if err := r.writeRequest(stream, stReq); err != nil {
+		stream.Reset()
 		return nil, fmt.Errorf("write status request: %w", err)
 	}
 
 	// read and decode status response
 	resp := &pb.Status{}
-	if err := r.readResponse(ctx, stream, resp); err != nil {
+	if err := r.readResponse(stream, resp); err != nil {
+		stream.Reset()
 		return nil, fmt.Errorf("read status response: %w", err)
-	}
-
-	// if we requested the status from our delegate
-	if stream.Conn().RemotePeer() == r.delegate {
-		r.SetStatusV1(resp)
 	}
 
 	// we have the data that we want, so ignore error here
@@ -1177,49 +725,49 @@
 		r.meterRequestCounter.Add(traceCtx, 1, metric.WithAttributes(attrs...))
 	}()
 
-	slog.Info("Perform status V2 request", tele.LogAttrPeerID(pid))
 	stream, err := r.host.NewStream(ctx, pid, r.protocolID(p2p.RPCStatusTopicV2))
 	if err != nil {
 		return nil, fmt.Errorf("new stream to peer %s: %w", pid, err)
 	}
-	defer logDeferErr(stream.Reset, "failed closing stream") // no-op if closed
 
 	// actually write the data to the stream
-	req := r.cpyStatusV2()
-	if req == nil {
-		// If we don't have V2, upgrade from V1
-		if !r.statusHolder.IsV2() && r.statusHolder.GetV1() != nil {
-			v1 := r.statusHolder.GetV1()
-			req = &pb.StatusV2{
-				ForkDigest:            v1.ForkDigest,
-				FinalizedRoot:         v1.FinalizedRoot,
-				FinalizedEpoch:        v1.FinalizedEpoch,
-				HeadRoot:              v1.HeadRoot,
-				HeadSlot:              v1.HeadSlot,
-				EarliestAvailableSlot: 0, // Default to 0 if upgrading from V1
-			}
-		} else {
-			return nil, fmt.Errorf("status unknown")
-		}
-	}
-
-	if err := r.writeRequest(ctx, stream, req); err != nil {
+	localStI := r.cfg.Chain.GetStatus(statusV1)
+	localSt, _ := localStI.(*pb.StatusV2)
+
+	slog.Info(
+		"sending local status v2 request",
+		"peer", stream.Conn().RemotePeer().String(),
+		"trusted-peer", stream.Conn().RemotePeer() == r.delegate,
+		"head-slot", localSt.HeadSlot,
+		"head-root", hex.EncodeToString(localSt.HeadRoot),
+		"finalized-root", hex.EncodeToString(localSt.FinalizedRoot),
+		"fork-digest", hex.EncodeToString(localSt.ForkDigest),
+		"eas", localSt.EarliestAvailableSlot,
+	)
+	if err := r.writeRequest(stream, localSt); err != nil {
+		stream.Reset()
 		return nil, fmt.Errorf("write status V2 request: %w", err)
 	}
 
 	// read and decode status response
 	resp := &pb.StatusV2{}
-	if err := r.readResponse(ctx, stream, resp); err != nil {
+	if err := r.readResponse(stream, resp); err != nil {
+		stream.Reset()
 		return nil, fmt.Errorf("read status V2 response: %w", err)
 	}
 
-	// if we requested the status from our delegate
-	if stream.Conn().RemotePeer() == r.delegate {
-		r.SetStatusV2(resp)
-	}
-
-	// we have the data that we want, so ignore error here
-	_ = stream.Close() // (both sides should actually be already closed)
+	_ = stream.Close()
+
+	slog.Info(
+		"successful status v2 response",
+		"peer", stream.Conn().RemotePeer().String(),
+		"trusted-peer", stream.Conn().RemotePeer() == r.delegate,
+		"head-slot", resp.HeadSlot,
+		"head-root", hex.EncodeToString(resp.HeadRoot),
+		"finalized-root", hex.EncodeToString(resp.FinalizedRoot),
+		"fork-digest", hex.EncodeToString(resp.ForkDigest),
+		"eas", resp.EarliestAvailableSlot,
+	)
 
 	return resp, nil
 }
@@ -1251,31 +799,29 @@
 	if err != nil {
 		return fmt.Errorf("new %s stream to peer %s: %w", p2p.RPCPingTopicV1, pid, err)
 	}
-	defer logDeferErr(stream.Reset, "failed closing stream") // no-op if closed
-
-	r.metaDataMu.RLock()
-	seqNum := r.metadataHolder.SeqNumber()
-	r.metaDataMu.RUnlock()
+
+	seqNum := r.cfg.Chain.CurrentSeqNumber()
 
 	req := primitives.SSZUint64(seqNum)
-	if err := r.writeRequest(ctx, stream, &req); err != nil {
+	if err := r.writeRequest(stream, &req); err != nil {
+		stream.Reset()
 		return fmt.Errorf("write ping request: %w", err)
 	}
 
 	// read and decode status response
 	resp := new(primitives.SSZUint64)
-	if err := r.readResponse(ctx, stream, resp); err != nil {
+	if err := r.readResponse(stream, resp); err != nil {
+		stream.Reset()
 		return fmt.Errorf("read ping response: %w", err)
 	}
 
-	// we have the data that we want, so ignore error here
-	_ = stream.Close() // (both sides should actually be already closed)
+	_ = stream.Close()
 
 	return nil
 }
 
 // MetaData requests V1 metadata from a peer
-func (r *ReqResp) MetaData(ctx context.Context, pid peer.ID) (resp *pb.MetaDataV1, err error) {
+func (r *ReqResp) MetaDataV1(ctx context.Context, pid peer.ID) (resp *pb.MetaDataV1, err error) {
 	defer func() {
 		reqData := map[string]any{
 			"PeerID": pid.String(),
@@ -1314,16 +860,20 @@
 	if err != nil {
 		return resp, fmt.Errorf("new %s stream to peer %s: %w", p2p.RPCMetaDataTopicV2, pid, err)
 	}
-	defer logDeferErr(stream.Reset, "failed closing stream") // no-op if closed
+
+	if err := r.writeRequest(stream, nil); err != nil {
+		stream.Reset()
+		return nil, fmt.Errorf("write metadata v2 request %s", err)
+	}
 
 	// read and decode metadata response
 	resp = &pb.MetaDataV1{}
-	if err := r.readResponse(ctx, stream, resp); err != nil {
+	if err := r.readResponse(stream, resp); err != nil {
+		stream.Reset()
 		return resp, fmt.Errorf("read metadata response: %w", err)
 	}
 
-	// we have the data that we want, so ignore error here
-	_ = stream.Close() // (both sides should actually be already closed)
+	_ = stream.Close()
 
 	return resp, nil
 }
@@ -1369,301 +919,27 @@
 	if err != nil {
 		return resp, fmt.Errorf("new %s stream to peer %s: %w", p2p.RPCMetaDataTopicV3, pid, err)
 	}
-	defer logDeferErr(stream.Reset, "failed closing stream") // no-op if closed
+
+	if err := r.writeRequest(stream, nil); err != nil {
+		stream.Reset()
+		return nil, fmt.Errorf("write metadata v2 request %s", err)
+	}
 
 	// read and decode metadata response
 	resp = &pb.MetaDataV2{}
-	if err := r.readResponse(ctx, stream, resp); err != nil {
+	if err := r.readResponse(stream, resp); err != nil {
+		stream.Reset()
 		return resp, fmt.Errorf("read metadata V2 response: %w", err)
 	}
 
-	// we have the data that we want, so ignore error here
-	_ = stream.Close() // (both sides should actually be already closed)
+	_ = stream.Close()
 
 	return resp, nil
 }
 
 func (r *ReqResp) BlocksByRangeV2(ctx context.Context, pid peer.ID, firstSlot, lastSlot uint64) ([]interfaces.ReadOnlySignedBeaconBlock, error) {
-	var err error
-	blocks := make([]interfaces.ReadOnlySignedBeaconBlock, 0, (lastSlot - firstSlot))
-
-	startT := time.Now()
-
-	defer func() {
-		reqData := map[string]any{
-			"PeerID": pid.String(),
-		}
-
-		if blocks != nil {
-			reqData["RequestedBlocks"] = lastSlot - firstSlot
-			reqData["ReceivedBlocks"] = len(blocks)
-			reqData["Duration"] = time.Since(startT)
-		}
-
-		if err != nil {
-			reqData["Error"] = err.Error()
-		}
-
-		traceEvt := &hermeshost.TraceEvent{
-			Type:      "REQUEST_BLOCKS_BY_RANGE",
-			PeerID:    r.host.ID(),
-			Timestamp: time.Now(),
-			Payload:   reqData,
-		}
-		traceCtx := context.Background()
-		if err := r.cfg.DataStream.PutRecord(traceCtx, traceEvt); err != nil {
-			slog.Warn("failed to put record", tele.LogAttrError(err))
-		}
-
-		attrs := []attribute.KeyValue{
-			attribute.String("rpc", "block_by_range"),
-			attribute.Bool("success", err == nil),
-		}
-		r.meterRequestCounter.Add(traceCtx, 1, metric.WithAttributes(attrs...))
-	}()
-
-	slog.Debug("Perform blocks_by_range request", tele.LogAttrPeerID(pid))
-	stream, err := r.host.NewStream(ctx, pid, r.protocolID(p2p.RPCBlocksByRangeTopicV2))
-	if err != nil {
-		return blocks, fmt.Errorf("new %s stream to peer %s: %w", p2p.RPCBlocksByRangeTopicV2, pid, err)
-	}
-	defer stream.Close()
-	defer logDeferErr(stream.Reset, "failed closing stream") // no-op if closed
-
-	req := &pb.BeaconBlocksByRangeRequest{
-		StartSlot: primitives.Slot(firstSlot),
-		Count:     (lastSlot - firstSlot),
-		Step:      1,
-	}
-	if err := r.writeRequest(ctx, stream, req); err != nil {
-		return blocks, fmt.Errorf("write block_by_range request: %w", err)
-	}
-
-	// read and decode status response
-	process := func(blk interfaces.ReadOnlySignedBeaconBlock) error {
-		blocks = append(blocks, blk)
-		slog.Info(
-			"got signed_beacon_block",
-			slog.Attr{Key: "block_number", Value: slog.AnyValue(blk.Block().Slot())},
-			slog.Attr{Key: "from", Value: slog.AnyValue(pid.String())},
-		)
-		return nil
-	}
-
-	for i := uint64(0); ; i++ {
-		isFirstChunk := i == 0
-		blk, err := r.readChunkedBlock(stream, &encoder.SszNetworkEncoder{}, isFirstChunk)
-		if errors.Is(err, io.EOF) {
-			break
-		}
-		if err != nil {
-			return nil, fmt.Errorf("reading block_by_range request: %w", err)
-		}
-		if err := process(blk); err != nil {
-			return nil, fmt.Errorf("processing block_by_range chunk: %w", err)
-		}
-	}
-
-	return blocks, nil
-}
-
-// readRequest reads a request from the given network stream and populates the
-// data parameter with the decoded request. It also sets a read deadline on the
-// stream and returns an error if it fails to do so. After reading the request,
-// it closes the reading side of the stream and returns an error if it fails to
-// do so. The method also records any errors encountered using the
-// tracer configured at [ReqResp] initialization.
-func (r *ReqResp) readRequest(ctx context.Context, stream network.Stream, data ssz.Unmarshaler) (err error) {
-	_, span := r.cfg.Tracer.Start(ctx, "read_request")
-	defer func() {
-		if err != nil {
-			span.RecordError(err)
-			span.SetStatus(codes.Error, err.Error())
-		}
-		span.End()
-	}()
-
-	if err = stream.SetReadDeadline(time.Now().Add(r.cfg.ReadTimeout)); err != nil {
-		return fmt.Errorf("failed setting read deadline on stream: %w", err)
-	}
-
-	if err = r.cfg.Encoder.DecodeWithMaxLength(stream, data); err != nil {
-		return fmt.Errorf("read request data %T: %w", data, err)
-	}
-
-	if err = stream.CloseRead(); err != nil {
-		return fmt.Errorf("failed to close reading side of stream: %w", err)
-	}
-
-	return nil
-}
-
-// readResponse differs from readRequest in first reading a single byte that
-// indicates the response code before actually reading the payload data. It also
-// handles the response code in case it is not 0 (which would indicate success).
-func (r *ReqResp) readResponse(ctx context.Context, stream network.Stream, data ssz.Unmarshaler) (err error) {
-	_, span := r.cfg.Tracer.Start(ctx, "read_response")
-	defer func() {
-		if err != nil {
-			span.RecordError(err)
-			span.SetStatus(codes.Error, err.Error())
-		}
-		span.End()
-	}()
-
-	if err = stream.SetReadDeadline(time.Now().Add(r.cfg.ReadTimeout)); err != nil {
-		return fmt.Errorf("failed setting read deadline on stream: %w", err)
-	}
-
-	code := make([]byte, 1)
-	if _, err := io.ReadFull(stream, code); err != nil {
-		return fmt.Errorf("failed reading response code: %w", err)
-	}
-
-	// code == 0 means success
-	// code != 0 means error
-	if int(code[0]) != 0 {
-		errData, err := io.ReadAll(stream)
-		if err != nil {
-			return fmt.Errorf("failed reading error data (code %d): %w", int(code[0]), err)
-		}
-
-		return fmt.Errorf("received error response (code %d): %s", int(code[0]), string(errData))
-	}
-
-	if err = r.cfg.Encoder.DecodeWithMaxLength(stream, data); err != nil {
-		return fmt.Errorf("read request data %T: %w", data, err)
-	}
-
-	if err = stream.CloseRead(); err != nil {
-		return fmt.Errorf("failed to close reading side of stream: %w", err)
-	}
-
-	return nil
-}
-
-// writeRequest writes the given payload data to the given stream. It sets the
-// appropriate timeouts and closes the stream for further writes.
-func (r *ReqResp) writeRequest(ctx context.Context, stream network.Stream, data ssz.Marshaler) (err error) {
-	_, span := r.cfg.Tracer.Start(ctx, "write_request")
-	defer func() {
-		if err != nil {
-			span.RecordError(err)
-			span.SetStatus(codes.Error, err.Error())
-		}
-		span.End()
-		if err = stream.CloseWrite(); err != nil {
-			slog.Error(
-				"failed to close writing side of stream",
-				"peer", stream.Conn().RemotePeer().String(),
-				"error", err.Error(),
-			)
-		}
-	}()
-
-	if err = stream.SetWriteDeadline(time.Now().Add(r.cfg.WriteTimeout)); err != nil {
-		return fmt.Errorf("failed setting write deadline on stream: %w", err)
-	}
-
-	if _, err = r.cfg.Encoder.EncodeWithMaxLength(stream, data); err != nil {
-		return fmt.Errorf("read sequence number: %w", err)
-	}
-
-	return nil
-}
-
-// writeResponse differs from writeRequest in prefixing the payload data with
-// a response code byte.
-func (r *ReqResp) writeResponse(ctx context.Context, stream network.Stream, data ssz.Marshaler) (err error) {
-	_, span := r.cfg.Tracer.Start(ctx, "write_response")
-	defer func() {
-		if err != nil {
-			span.RecordError(err)
-			span.SetStatus(codes.Error, err.Error())
-		}
-		span.End()
-	}()
-
-	if err = stream.SetWriteDeadline(time.Now().Add(r.cfg.WriteTimeout)); err != nil {
-		return fmt.Errorf("failed setting write deadline on stream: %w", err)
-	}
-
-	if _, err := stream.Write([]byte{0}); err != nil { // success response
-		return fmt.Errorf("write success response code: %w", err)
-	}
-
-	if _, err = r.cfg.Encoder.EncodeWithMaxLength(stream, data); err != nil {
-		return fmt.Errorf("read sequence number: %w", err)
-	}
-
-	if err = stream.CloseWrite(); err != nil {
-		return fmt.Errorf("failed to close writing side of stream: %w", err)
-	}
-
-	return nil
-}
-
-// ReadChunkedBlock handles each response chunk that is sent by the
-// peer and converts it into a beacon block.
-// Adaptation from Prysm's -> https://github.com/prysmaticlabs/prysm/blob/2e29164582c3665cdf5a472cd4ec9838655c9754/beacon-chain/sync/rpc_chunked_response.go#L85
-func (r *ReqResp) readChunkedBlock(stream core.Stream, encoding encoder.NetworkEncoding, isFirstChunk bool) (interfaces.ReadOnlySignedBeaconBlock, error) {
-	// Handle deadlines differently for first chunk
-	if isFirstChunk {
-		return r.readFirstChunkedBlock(stream, encoding)
-	}
-	return r.readResponseChunk(stream, encoding)
-}
-
-// readFirstChunkedBlock reads the first chunked block and applies the appropriate deadlines to it.
-func (r *ReqResp) readFirstChunkedBlock(stream core.Stream, encoding encoder.NetworkEncoding) (interfaces.ReadOnlySignedBeaconBlock, error) {
-	// read status
-	code, errMsg, err := psync.ReadStatusCode(stream, encoding)
-	if err != nil {
-		return nil, err
-	}
-	if code != 0 {
-		return nil, errors.New(errMsg)
-	}
-	// set deadline for reading from stream
-	if err = stream.SetWriteDeadline(time.Now().Add(r.cfg.WriteTimeout)); err != nil {
-		return nil, fmt.Errorf("failed setting write deadline on stream: %w", err)
-	}
-	// get fork version and block type
-	forkD, err := r.readForkDigestFromStream(stream)
-	if err != nil {
-		return nil, err
-	}
-	forkV, err := GetForkVersionFromForkDigest(forkD)
-	if err != nil {
-		return nil, err
-	}
-	return r.getBlockForForkVersion(forkV, encoding, stream)
-}
-
-// readResponseChunk reads the response from the stream and decodes it into the
-// provided message type.
-func (r *ReqResp) readResponseChunk(stream core.Stream, encoding encoder.NetworkEncoding) (interfaces.ReadOnlySignedBeaconBlock, error) {
-	if err := stream.SetWriteDeadline(time.Now().Add(r.cfg.WriteTimeout)); err != nil {
-		return nil, fmt.Errorf("failed setting write deadline on stream: %w", err)
-	}
-	code, errMsg, err := psync.ReadStatusCode(stream, encoding)
-	if err != nil {
-		return nil, err
-	}
-	if code != 0 {
-		return nil, errors.New(errMsg)
-	}
-	// No-op for now with the rpc context.
-	forkD, err := r.readForkDigestFromStream(stream)
-	if err != nil {
-		return nil, err
-	}
-	forkV, err := GetForkVersionFromForkDigest(forkD)
-	if err != nil {
-		return nil, err
-	}
-
-	return r.getBlockForForkVersion(forkV, encoding, stream)
+	// TODO: reimplement this logic usin the das-guardian logic?
+	return make([]interfaces.ReadOnlySignedBeaconBlock, 0, (lastSlot - firstSlot)), nil
 }
 
 // readForkDigestFromStream reads any attached context-bytes to the payload.
@@ -1729,7 +1005,7 @@
 		return blocks.NewSignedBeaconBlock(blk)
 	default:
 		sblk, _ := blocks.NewSignedBeaconBlock(&pb.SignedBeaconBlock{})
-		return sblk, fmt.Errorf("unrecognized fork_version (received:%s) (ours: %s) (global: %s)", forkV, r.cfg.ForkDigest, DenebForkVersion)
+		return sblk, fmt.Errorf("unrecognized fork_version (received:%s) (ours: %d) (global: %s)", forkV, r.cfg.Chain.CurrentFork(), DenebForkVersion)
 	}
 }
 
