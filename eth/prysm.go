package eth

import (
	"bytes"
	"context"
	"encoding/json"
	"errors"
	"fmt"
	"io"
	"net/http"
	"net/url"
	"strconv"
	"time"

<<<<<<< HEAD
	apiCli "github.com/prysmaticlabs/prysm/v5/api/client/beacon"
	"github.com/prysmaticlabs/prysm/v5/api/server/structs"

=======
	"github.com/OffchainLabs/prysm/v6/api/client"
	apiCli "github.com/OffchainLabs/prysm/v6/api/client/beacon"
	"github.com/OffchainLabs/prysm/v6/api/server/structs"
	"github.com/OffchainLabs/prysm/v6/beacon-chain/core/signing"
	"github.com/OffchainLabs/prysm/v6/network/httputil"
	eth "github.com/OffchainLabs/prysm/v6/proto/prysm/v1alpha1"
>>>>>>> 6169966e
	"github.com/libp2p/go-libp2p/core/peer"
	ma "github.com/multiformats/go-multiaddr"
	"go.opentelemetry.io/otel"
	"go.opentelemetry.io/otel/attribute"
	"go.opentelemetry.io/otel/codes"
	"go.opentelemetry.io/otel/trace"
	"google.golang.org/grpc"
	"google.golang.org/grpc/credentials"
	"google.golang.org/grpc/credentials/insecure"
	"google.golang.org/protobuf/types/known/emptypb"
)

// PrysmClient is an HTTP client for Prysm's JSON RPC API.
type PrysmClient struct {
	host            string
	port            int
	auth            *AuthConfig
	nodeClient      eth.NodeClient
	timeout         time.Duration
	tracer          trace.Tracer
	beaconClient    eth.BeaconChainClient
	beaconApiClient *apiCli.Client
	genesis         *GenesisConfig
	httpClient      *http.Client
	useTLS          bool
	scheme          string
}

func NewPrysmClient(host string, portHTTP int, portGRPC int, timeout time.Duration, genesis *GenesisConfig) (*PrysmClient, error) {
	return NewPrysmClientWithTLS(host, portHTTP, portGRPC, false, timeout, genesis)
}

func NewPrysmClientWithTLS(host string, portHTTP int, portGRPC int, useTLS bool, timeout time.Duration, genesis *GenesisConfig) (*PrysmClient, error) {
	tracer := otel.GetTracerProvider().Tracer("prysm_client")

	// Parse any auth info from host we might have.
	auth, err := parseHostAuth(host)
	if err != nil {
		return nil, fmt.Errorf("parse host auth: %w", err)
	}

	// Setup gRPC options.
	var (
		dialOpts []grpc.DialOption
		scheme   string
	)

	if useTLS {
		// Use TLS for secure connections.
		dialOpts = append(dialOpts, grpc.WithTransportCredentials(credentials.NewClientTLSFromCert(nil, auth.Host)))
		scheme = "https"
	} else {
		// Use insecure credentials for non-TLS connections.
		dialOpts = append(dialOpts, grpc.WithTransportCredentials(insecure.NewCredentials()))
		scheme = "http"
	}

	// Add auth if credentials provided.
	if auth.Username != "" && auth.Password != "" {
		dialOpts = append(dialOpts, grpc.WithPerRPCCredentials(&basicAuthCreds{
			username: auth.Username,
			password: auth.Password,
		}))
	}

	// Create gRPC client.
	conn, err := grpc.NewClient(
		fmt.Sprintf("%s:%d", auth.Host, portGRPC),
		dialOpts...,
	)
	if err != nil {
		return nil, fmt.Errorf("new grpc connection: %w", err)
	}

	// Create API client options.
	var (
		opts       = []client.ClientOpt{}
		httpClient = http.DefaultClient
	)

	// Add auth transport if credentials provided.
	if auth.Username != "" && auth.Password != "" {
		transport := &basicAuthTransport{
			username: auth.Username,
			password: auth.Password,
			base:     http.DefaultTransport,
		}

		opts = append(opts, client.WithRoundTripper(transport))

		httpClient = &http.Client{
			Transport: transport,
		}
	}

	// Create API client.
	apiCli, err := apiCli.NewClient(
		fmt.Sprintf("%s://%s:%d", scheme, auth.Host, portHTTP),
		opts...,
	)
	if err != nil {
		return nil, fmt.Errorf("new http api client: %w", err)
	}

	return &PrysmClient{
		host:            auth.Host,
		auth:            auth,
		port:            portHTTP,
		scheme:          scheme,
		nodeClient:      eth.NewNodeClient(conn),
		beaconClient:    eth.NewBeaconChainClient(conn),
		beaconApiClient: apiCli,
		timeout:         timeout,
		tracer:          tracer,
		genesis:         genesis,
		httpClient:      httpClient,
		useTLS:          useTLS,
	}, nil
}

func (p *PrysmClient) AddTrustedPeer(ctx context.Context, pid peer.ID, maddr ma.Multiaddr) (err error) {
	ctx, span := p.tracer.Start(ctx, "prysm_client.addTrustedPeer", trace.WithAttributes(attribute.String("pid", pid.String())))
	defer func() {
		if err != nil {
			span.SetStatus(codes.Error, err.Error())
			span.RecordError(err)
		}
		span.End()
	}()

	payload := structs.AddrRequest{
		Addr: fmt.Sprintf("%s/p2p/%s", maddr.String(), pid.String()),
	}

	u := url.URL{
		Scheme: p.scheme,
		Host:   fmt.Sprintf("%s:%d", p.host, p.port),
		Path:   "/prysm/node/trusted_peers",
	}

	data, err := json.Marshal(payload)
	if err != nil {
		return fmt.Errorf("marshal add trusted peer payload: %w", err)
	}

	ctx, cancel := context.WithTimeout(ctx, p.timeout)
	defer cancel()

	req, err := http.NewRequestWithContext(ctx, http.MethodPost, u.String(), bytes.NewReader(data))
	if err != nil {
		return fmt.Errorf("new add trusted peer request: %w", err)
	}

	req.Header.Set("Content-Type", "application/json")
	req.Header.Set("Content-Length", strconv.Itoa(len(data)))

	resp, err := p.httpClient.Do(req)
	if err != nil {
		return fmt.Errorf("add trusted peer http post failed: %w", err)
	}
	defer logDeferErr(resp.Body.Close, "Failed closing body")

	if resp.StatusCode != http.StatusOK {
		return parseErrorResponse(resp)
	}

	return nil
}

func (p *PrysmClient) ListTrustedPeers(ctx context.Context) (peers map[peer.ID]*structs.Peer, err error) {
	ctx, span := p.tracer.Start(ctx, "prysm_client.listTrustedPeers")
	defer func() {
		if err != nil {
			span.SetStatus(codes.Error, err.Error())
			span.RecordError(err)
		}
		span.End()
	}()

	u := url.URL{
		Scheme: p.scheme,
		Host:   fmt.Sprintf("%s:%d", p.host, p.port),
		Path:   "/prysm/node/trusted_peers",
	}

	ctx, cancel := context.WithTimeout(ctx, p.timeout)
	defer cancel()

	req, err := http.NewRequestWithContext(ctx, http.MethodGet, u.String(), nil)
	if err != nil {
		return nil, fmt.Errorf("new list trusted peer request: %w", err)
	}
	resp, err := p.httpClient.Do(req)
	if err != nil {
		return nil, fmt.Errorf("list trusted peer http get failed: %w", err)
	}
	defer logDeferErr(resp.Body.Close, "Failed closing body")

	if resp.StatusCode != http.StatusOK {
		return nil, parseErrorResponse(resp)
	}

	respData, err := io.ReadAll(resp.Body)
	if err != nil {
		return nil, fmt.Errorf("failed reading response body: %w", err)
	}

	peerResp := &structs.PeersResponse{}
	if err := json.Unmarshal(respData, peerResp); err != nil {
		return nil, fmt.Errorf("failed unmarshalling response data: %w", err)
	}

	peerData := make(map[peer.ID]*structs.Peer, len(peerResp.Peers))
	for _, p := range peerResp.Peers {
		pid, err := peer.Decode(p.PeerId)
		if err != nil {
			return nil, fmt.Errorf("decode peer ID %s: %w", p.PeerId, err)
		}
		peerData[pid] = p
	}

	return peerData, nil
}

func (p *PrysmClient) RemoveTrustedPeer(ctx context.Context, pid peer.ID) (err error) {
	ctx, span := p.tracer.Start(ctx, "prysm_client.removeTrustedPeer", trace.WithAttributes(attribute.String("pid", pid.String())))
	defer func() {
		if err != nil {
			span.SetStatus(codes.Error, err.Error())
			span.RecordError(err)
		}
		span.End()
	}()

	u := url.URL{
		Scheme: p.scheme,
		Host:   fmt.Sprintf("%s:%d", p.host, p.port),
		Path:   "/prysm/node/trusted_peers/" + pid.String(),
	}

	ctx, cancel := context.WithTimeout(ctx, p.timeout)
	defer cancel()

	req, err := http.NewRequestWithContext(ctx, http.MethodDelete, u.String(), nil)
	if err != nil {
		return fmt.Errorf("new remove trusted peer request: %w", err)
	}

	resp, err := p.httpClient.Do(req)
	if err != nil {
		return fmt.Errorf("remove trusted peer http delete failed: %w", err)
	}
	defer logDeferErr(resp.Body.Close, "Failed closing body")

	if resp.StatusCode != http.StatusOK {
		return parseErrorResponse(resp)
	}

	return nil
}

//lint:ignore SA1019 gRPC API deprecated but still supported until v8 (2026)
func (p *PrysmClient) ChainHead(ctx context.Context) (chainHead *eth.ChainHead, err error) {
	ctx, span := p.tracer.Start(ctx, "prysm_client.chain_head")
	defer func() {
		if err != nil {
			span.SetStatus(codes.Error, err.Error())
			span.RecordError(err)
		}
		span.End()
	}()

	ctx, cancel := context.WithTimeout(ctx, p.timeout)
	defer cancel()

	return p.beaconClient.GetChainHead(ctx, &emptypb.Empty{}) //lint:ignore SA1019 I don't see an alternative
}

func (p *PrysmClient) Identity(ctx context.Context) (addrInfo *peer.AddrInfo, err error) {
	ctx, span := p.tracer.Start(ctx, "prysm_client.identity")
	defer func() {
		if err != nil {
			span.SetStatus(codes.Error, err.Error())
			span.RecordError(err)
		}
		span.End()
	}()

	ctx, cancel := context.WithTimeout(ctx, p.timeout)
	defer cancel()

	//lint:ignore SA1019 gRPC API deprecated but still supported until v8 (2026)
	hostData, err := p.nodeClient.GetHost(ctx, &emptypb.Empty{})
	if err != nil {
		return nil, err
	}

	pid, err := peer.Decode(hostData.PeerId)
	if err != nil {
		return nil, fmt.Errorf("decode peer ID %s: %w", hostData.PeerId, err)
	}

	addrInfo = &peer.AddrInfo{
		ID:    pid,
		Addrs: make([]ma.Multiaddr, 0, len(hostData.Addresses)),
	}

	for _, addr := range hostData.Addresses {

		maddr, err := ma.NewMultiaddr(addr)
		if err != nil {
			return nil, fmt.Errorf("parse host data multiaddress %s: %w", addr, err)
		}

		addrInfo.Addrs = append(addrInfo.Addrs, maddr)
	}

	return addrInfo, nil
}

func (p *PrysmClient) getActiveValidatorCount(ctx context.Context) (activeVals uint64, err error) {
	ctx, span := p.tracer.Start(ctx, "prysm_client.active_validators")
	defer func() {
		if err != nil {
			span.SetStatus(codes.Error, err.Error())
			span.RecordError(err)
		}
		span.End()
	}()

	//lint:ignore SA1019 gRPC API deprecated but still supported until v8 (2026)
	actVals, err := p.beaconClient.ListValidators(ctx, &eth.ListValidatorsRequest{Active: true})
	if err != nil {
		return 0, err
	}
	activeVals = uint64(actVals.GetTotalSize())
	return activeVals, nil
}

func (p *PrysmClient) isOnNetwork(ctx context.Context, hermesForkDigest [4]byte) (onNetwork bool, err error) {
	ctx, span := p.tracer.Start(ctx, "prysm_client.check_on_same_fork_digest")
	defer func() {
		if err != nil {
			span.SetStatus(codes.Error, err.Error())
			span.RecordError(err)
		}
		span.End()
	}()

	// this checks whether the local fork_digest at hermes matches the one that the remote node keeps
	// request the genesis
<<<<<<< HEAD
	// nodeFork, err := p.beaconApiClient.GetFork(ctx, apiCli.StateOrBlockId("head"))
	// if err != nil {
	// 	return false, fmt.Errorf("request beacon fork to compose forkdigest: %w", err)
	// }

	// forkDigest, err := signing.ComputeForkDigest(nodeFork.CurrentVersion, p.genesis.GenesisValidatorRoot)
	// if err != nil {
	// 	return false, fmt.Errorf("create fork digest (%s, %x): %w", hex.EncodeToString(nodeFork.CurrentVersion), p.genesis.GenesisValidatorRoot, err)
	// }
	// // check if our version is within the versions of the node
	// if forkDigest == hermesForkDigest {
	// 	return true, nil
	// }
	// return false, nil
	return true, nil
=======
	nodeFork, err := p.beaconApiClient.GetFork(ctx, apiCli.StateOrBlockId("head"))
	if err != nil {
		return false, fmt.Errorf("request beacon fork to compose forkdigest: %w", err)
	}

	forkDigest, err := signing.ComputeForkDigest(nodeFork.CurrentVersion, p.genesis.GenesisValidatorRoot)
	if err != nil {
		return false, fmt.Errorf("create fork digest (%s, %x): %w", hex.EncodeToString(nodeFork.CurrentVersion), p.genesis.GenesisValidatorRoot, err)
	}
	// check if our version is within the versions of the node
	if forkDigest == hermesForkDigest {
		return true, nil
	}
	return false, nil
}

func parseErrorResponse(resp *http.Response) error {
	switch resp.StatusCode {
	case http.StatusUnauthorized:
		return errors.New("authorization required")
	default:
		respData, err := io.ReadAll(resp.Body)
		if err != nil {
			return fmt.Errorf("failed reading response body: %w", err)
		}

		errResp := &httputil.DefaultJsonError{}

		if err := json.Unmarshal(respData, errResp); err != nil {
			return fmt.Errorf("failed unmarshalling response data: %w", err)
		}

		return errResp
	}
>>>>>>> 6169966e
}<|MERGE_RESOLUTION|>--- conflicted
+++ resolved
@@ -12,18 +12,11 @@
 	"strconv"
 	"time"
 
-<<<<<<< HEAD
-	apiCli "github.com/prysmaticlabs/prysm/v5/api/client/beacon"
-	"github.com/prysmaticlabs/prysm/v5/api/server/structs"
-
-=======
 	"github.com/OffchainLabs/prysm/v6/api/client"
 	apiCli "github.com/OffchainLabs/prysm/v6/api/client/beacon"
 	"github.com/OffchainLabs/prysm/v6/api/server/structs"
-	"github.com/OffchainLabs/prysm/v6/beacon-chain/core/signing"
 	"github.com/OffchainLabs/prysm/v6/network/httputil"
 	eth "github.com/OffchainLabs/prysm/v6/proto/prysm/v1alpha1"
->>>>>>> 6169966e
 	"github.com/libp2p/go-libp2p/core/peer"
 	ma "github.com/multiformats/go-multiaddr"
 	"go.opentelemetry.io/otel"
@@ -375,7 +368,6 @@
 
 	// this checks whether the local fork_digest at hermes matches the one that the remote node keeps
 	// request the genesis
-<<<<<<< HEAD
 	// nodeFork, err := p.beaconApiClient.GetFork(ctx, apiCli.StateOrBlockId("head"))
 	// if err != nil {
 	// 	return false, fmt.Errorf("request beacon fork to compose forkdigest: %w", err)
@@ -391,21 +383,6 @@
 	// }
 	// return false, nil
 	return true, nil
-=======
-	nodeFork, err := p.beaconApiClient.GetFork(ctx, apiCli.StateOrBlockId("head"))
-	if err != nil {
-		return false, fmt.Errorf("request beacon fork to compose forkdigest: %w", err)
-	}
-
-	forkDigest, err := signing.ComputeForkDigest(nodeFork.CurrentVersion, p.genesis.GenesisValidatorRoot)
-	if err != nil {
-		return false, fmt.Errorf("create fork digest (%s, %x): %w", hex.EncodeToString(nodeFork.CurrentVersion), p.genesis.GenesisValidatorRoot, err)
-	}
-	// check if our version is within the versions of the node
-	if forkDigest == hermesForkDigest {
-		return true, nil
-	}
-	return false, nil
 }
 
 func parseErrorResponse(resp *http.Response) error {
@@ -426,5 +403,4 @@
 
 		return errResp
 	}
->>>>>>> 6169966e
 }