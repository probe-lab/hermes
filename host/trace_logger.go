package host

import (
	"context"
	"encoding/json"
	"fmt"
)

type TraceLogger struct{}

var _ DataStream = (*TraceLogger)(nil)

func (t *TraceLogger) Start(ctx context.Context) error {
	<-ctx.Done()
	return nil
}

func (t *TraceLogger) Stop(ctx context.Context) error {
	return nil
}

func (t *TraceLogger) PutRecord(ctx context.Context, event *TraceEvent) error {
	jsonBytes, err := json.Marshal(event)
	if err != nil {
		return err
	}
	fmt.Println(string(jsonBytes))
	return nil
}

func (t *TraceLogger) Type() DataStreamType {
	return DataStreamTypeLogger
}

<<<<<<< HEAD
type EmptyDataStream struct{}

var _ DataStream = (*EmptyDataStream)(nil)

func (t *EmptyDataStream) Start(ctx context.Context) error {
	<-ctx.Done()
	return nil
}

func (t *EmptyDataStream) Stop(ctx context.Context) error {
	return nil
}

func (t *EmptyDataStream) PutRecord(ctx context.Context, event *TraceEvent) error {
	// do nothing
	return nil
}

func (t *EmptyDataStream) Type() DataStreamType {
	return DataStreamTypeDummy
=======
// OutputType returns the output type to be used by this data stream.
func (t *TraceLogger) OutputType() DataStreamOutputType {
	return DataStreamOutputTypeKinesis
>>>>>>> 6169966e
}<|MERGE_RESOLUTION|>--- conflicted
+++ resolved
@@ -32,7 +32,11 @@
 	return DataStreamTypeLogger
 }
 
-<<<<<<< HEAD
+// OutputType returns the output type to be used by this data stream.
+func (t *TraceLogger) OutputType() DataStreamOutputType {
+	return DataStreamOutputTypeKinesis
+}
+
 type EmptyDataStream struct{}
 
 var _ DataStream = (*EmptyDataStream)(nil)
@@ -51,11 +55,10 @@
 	return nil
 }
 
+func (t *EmptyDataStream) OutputType() DataStreamOutputType {
+	return DataStreamOutputTypeKinesis
+}
+
 func (t *EmptyDataStream) Type() DataStreamType {
 	return DataStreamTypeDummy
-=======
-// OutputType returns the output type to be used by this data stream.
-func (t *TraceLogger) OutputType() DataStreamOutputType {
-	return DataStreamOutputTypeKinesis
->>>>>>> 6169966e
 }