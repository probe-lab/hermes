--- conflicted
+++ resolved
@@ -53,40 +53,6 @@
 	return data
 }
 
-<<<<<<< HEAD
-func (t *TraceEvent) toParquet() *ParquetTraceEvent {
-	payload, err := json.Marshal(t.Payload)
-	if err != nil {
-		slog.Warn("failed to marshal event payload", tele.LogAttrError(err))
-		return nil
-	}
-	return &ParquetTraceEvent{
-		Type:      t.Type,
-		Topic:     t.Topic,
-		PeerID:    t.PeerID.String(),
-		Timestamp: t.Timestamp.UnixMilli(),
-		Payload:   string(payload),
-	}
-}
-
-type ParquetTraceEvent struct {
-	Timestamp int64
-	Type      string
-	Topic     string
-	PeerID    string
-	Payload   string
-}
-
-func (pte *ParquetTraceEvent) BytesLen() int {
-	return 8 + // int64
-		len([]byte(pte.Type)) +
-		len([]byte(pte.Topic)) +
-		len([]byte(pte.PeerID)) +
-		len([]byte(pte.Payload))
-}
-
-=======
->>>>>>> 1a68153b
 var _ gk.Record = (*TraceEvent)(nil)
 
 var _ pubsub.RawTracer = (*Host)(nil)
