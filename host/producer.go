package host

import (
	"context"

	pubsub "github.com/libp2p/go-libp2p-pubsub"
	ssz "github.com/prysmaticlabs/fastssz"
)

type DataStream interface {
	Start(ctx context.Context) error
	Stop(ctx context.Context) error
	PutRecord(ctx context.Context, event *TraceEvent) error
	Type() DataStreamType
	OutputType() DataStreamOutputType
}

// DataStreamRenderer is an interface to support rendering a data-stream message into a destination.
type DataStreamRenderer interface {
	RenderPayload(evt *TraceEvent, msg *pubsub.Message, dst ssz.Unmarshaler) (*TraceEvent, error)
}

type DataStreamType int

func (ds DataStreamType) String() string {
	switch ds {
	case DataStreamTypeDummy:
		return "dummy"
	case DataStreamTypeLogger:
		return "logger"
	case DataStreamTypeKinesis:
		return "kinesis"
	case DataStreamTypeCallback:
		return "callback"
	case DataStreamTypeS3:
		return "s3"
	default:
		return "logger"
	}
}

const (
	DataStreamTypeDummy DataStreamType = iota
	DataStreamTypeLogger
<<<<<<< HEAD
	DataStreamTypeKinesis
	DataStreamTypeCallback
=======
	DataStreamTypeS3
>>>>>>> 6169966e
)

func DataStreamtypeFromStr(str string) DataStreamType {
	switch str {
	case "dummy":
		return DataStreamTypeDummy
	case "logger":
		return DataStreamTypeLogger
	case "kinesis":
		return DataStreamTypeKinesis
	case "callback":
		return DataStreamTypeCallback
	case "s3":
		return DataStreamTypeS3
	default:
		return DataStreamTypeLogger
	}
}

// DataStreamOutputType is the output type of the data stream.
type DataStreamOutputType int

const (
	// DataStreamOutputTypeKinesis outputs the data stream decorated with metadata and in a format ingested by Kinesis.
	DataStreamOutputTypeKinesis DataStreamOutputType = iota
	// DataStreamOutputTypeFull outputs the data stream decorated with metadata and containing the raw/full event data.
	DataStreamOutputTypeFull
	// DataStreamOutputTypeParquet output the trace events formatted into a simplified parquet columns style
	DataStreamOutputTypeParquet
)<|MERGE_RESOLUTION|>--- conflicted
+++ resolved
@@ -42,12 +42,9 @@
 const (
 	DataStreamTypeDummy DataStreamType = iota
 	DataStreamTypeLogger
-<<<<<<< HEAD
 	DataStreamTypeKinesis
 	DataStreamTypeCallback
-=======
 	DataStreamTypeS3
->>>>>>> 6169966e
 )
 
 func DataStreamtypeFromStr(str string) DataStreamType {
