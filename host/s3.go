package host

import (
	"bytes"
	"context"
	"fmt"
	"log/slog"
	"sync"
	"sync/atomic"
	"time"

	"github.com/aws/aws-sdk-go-v2/aws"
	"github.com/aws/aws-sdk-go-v2/config"
	"github.com/aws/aws-sdk-go-v2/credentials"
	"github.com/aws/aws-sdk-go-v2/service/s3"
	"github.com/aws/aws-sdk-go-v2/service/s3/types"
	"github.com/probe-lab/hermes/tele"

	parquet "github.com/parquet-go/parquet-go"
)

var (
	S3ConnectionTimeout = 5 * time.Second
	S3OpTimeout         = 10 * time.Second
	DefaultByteLimit = int64(10 * 1024 * 1024) // 10MB
)

type S3DataStream struct {
	ctx      context.Context
	cancelFn context.CancelFunc

	config S3DSConfig
	client *s3.Client

	eventStore *eventStore

	eventTaskC       chan *EventSubmissionTask
	flushersDone     chan struct{}
	pFlusherDone     chan struct{}
	restartPflusherC chan struct{}

	// counter to identify event-files on S3 - unique per peer
	// should be reset on restart with the peer_id
	fileCnt atomic.Int64
}

var _ DataStream = (*S3DataStream)(nil)

func NewS3DataStream(baseCfg S3DSConfig) (*S3DataStream, error) {
	cfg, err := baseCfg.ToAWSconfig()
	if err != nil {
		return nil, err
	}

	// create the s3 client
	// rewrite the default endpoint if it's give (local dev)
	var s3client *s3.Client
	if len(baseCfg.Endpoint) > 0 {
		slog.Warn("local/dev s3 instance")
		s3client = s3.NewFromConfig(*cfg, func(o *s3.Options) {
			o.UsePathStyle = true
			o.BaseEndpoint = aws.String(baseCfg.Endpoint)
		})
	} else {
		s3client = s3.NewFromConfig(*cfg)
	}
	// create the event store
	eventStore := &eventStore{
		// batchers: make(map[EventType]*eventBatcher),
		batchers:		new(sync.Map), // map[EventType]*batcher
	}
	return &S3DataStream{
		config:           baseCfg,
		client:           s3client,
		eventTaskC:       make(chan *EventSubmissionTask),
		eventStore:       eventStore,
		flushersDone:     make(chan struct{}),
		pFlusherDone:     make(chan struct{}),
		restartPflusherC: make(chan struct{}),
	}, nil
}

func (s3ds *S3DataStream) Type() DataStreamType {
	return DataStreamTypeS3
}

func (s3ds *S3DataStream) OutputType() DataStreamOutputType {
	return DataStreamOutputParquet
}

func (s3ds *S3DataStream) Start(ctx context.Context) error {
	slog.Info(
		"spawning s3 data-stream",
		"endpoint", s3ds.config.Endpoint,
		"bucket", s3ds.config.Bucket,
		"flush-interval", s3ds.config.FlushInterval,
		"flushers", s3ds.config.Flushers,
		"byte-limite(MB)", float32(s3ds.config.ByteLimit)/(1024.0*1024.0),
	)
	opCtx, cancel := context.WithTimeout(ctx, S3ConnectionTimeout)
	defer cancel()

	if err := s3ds.testConnection(opCtx); err != nil {
		return err
	}

	mainCtx, mainCancel := context.WithCancel(ctx)
	s3ds.ctx = mainCtx
	s3ds.cancelFn = mainCancel

	s3ds.spawnPeriodicFlusher(mainCtx, s3ds.config.FlushInterval)
	go func() {
		var wg sync.WaitGroup
		for i := 0; i < s3ds.config.Flushers; i++ {
			wg.Add(1)
			go func() {
				defer wg.Done()
				s3ds.spawnS3Flusher(mainCtx, i)
			}()
		}
		wg.Wait()
		close(s3ds.flushersDone)
	}()

	<-mainCtx.Done()
	return mainCtx.Err()
}

func (s3ds *S3DataStream) Stop(ctx context.Context) error {
	// stop the mainCtx, as we don't want new events coming in
	s3ds.cancelFn()
	// wait untill the flusher is done or a timeout is triggered
	timeout := time.NewTicker(S3OpTimeout)
	select {
	case <-timeout.C:
		slog.Warn("s3 datastream took too much time to be closed")
	case <-s3ds.pFlusherDone:
	}
	// wait untill the flusher is done or a timeout is triggered
	select {
	case <-timeout.C:
		slog.Warn("s3 datastream took too much time to be closed")
	case <-s3ds.flushersDone:
	}
	close(s3ds.restartPflusherC)
	return nil
}

func (s3ds *S3DataStream) PutRecord(ctx context.Context, event *TraceEvent) error {
	// thread-safe method that will
	// 1- transfor the rawEvent into the right parquet format
	// 2- adds a new event to the list of events (to the given type)
	// 3- submit the records to the s3 bucket if needed
	eventMap, err := RenderEvent(event)
	if err != nil {
		return err
	}
	if len(eventMap) <= 0 {
		return nil
	}
	// get each the the inner subevents from the traced one
	for t, events := range eventMap {
		var batcher *eventBatcher	
		b, ok := s3ds.eventStore.batchers.Load(t)
		if !ok {
			batcher = newEventBatcher(s3ds.config.ByteLimit)
			s3ds.eventStore.batchers.Store(t, batcher)
		} else {
			batcher = b.(*eventBatcher)
		}
		batcher.Lock()
		batcher.addNewEvents(events)
		if batcher.isFull() {
			submissionT := &EventSubmissionTask{
				EventType:  t,
				Events: batcher.reset(),
			}
			batcher.Unlock()
			return s3ds.submitRecords(ctx, submissionT)
		}
		batcher.Unlock()
	}
	return nil
}

// submitRecords is the private method that will:s3
// 1. create the necessary s3 key to submit the batched events
// 2. push the file into the submission queue
func (s3ds *S3DataStream) submitRecords(ctx context.Context, eventT *EventSubmissionTask) error {
	// avoid race conditions where the periodic flusher flushed right before the
	// batcher was reset
	if len(eventT.Events) <= 0 {
		return nil
	}
	e := eventT.Events[0].(LocalyProducedEvent)
	producerID := e.GetProducerID()
	currentFileCnt := s3ds.fileCnt.Add(1)

	// compose the path for the s3 key/file
	// s3Path = /tag/producer_id/year/month/day/hour/event_type_file_index.parquet
	t := time.Now()
<<<<<<< HEAD
	traceT.S3Key = fmt.Sprintf(
		"%s/%s/%d/%d/%d/%d/%d.parquet",
=======
	eventT.S3Key = fmt.Sprintf(
		"%s/%s/%d/%d/%d/%d/%s_%d.parquet",
>>>>>>> 1a68153b
		s3ds.config.Tag,
		producerID,
		t.Year(),
		t.Month(),
		t.Day(),
		t.Hour(),
		eventT.EventType.String(),
		currentFileCnt,
	)

	// flusher pool logic
	// give some timeout to the flusher publication (avoid deadlocks)
	select {
	case <-time.After(S3OpTimeout):
		return fmt.Errorf("something took more time than needed and flushing timeout was triggered")
	case s3ds.eventTaskC <- eventT:
	}

	return nil
}

// s3KeySubmission is a arbitraty method that submits any []byte into S3 with the given keys
func (s3ds *S3DataStream) S3KeySubmission(ctx context.Context, s3Key string, content []byte) error {
	slog.Debug(
		"submitting events to s3",
		slog.Attr{Key: "file", Value: slog.StringValue(s3Key)},
		slog.Attr{Key: "s3-bucket", Value: slog.StringValue(s3ds.config.Bucket)},
	)
	// get the file descriptor for the s3 file
	s3OpCtx, cancel := context.WithTimeout(ctx, S3OpTimeout)
	defer cancel()
	_, err := s3ds.client.PutObject(s3OpCtx, &s3.PutObjectInput{
		Bucket: aws.String(s3ds.config.Bucket),
		Key:    aws.String(s3Key),
		Body:   bytes.NewReader(content),
	})
	return err
}

// getObjsInBucket returns all the existing items in the s3 bucket
func (s3ds *S3DataStream) getObjsInBucket(ctx context.Context) ([]types.Object, error) {
	slog.Info("listing items on s3 bucket", "bucket-name", s3ds.config.Bucket)
	opCtx, cancel := context.WithTimeout(ctx, S3OpTimeout)
	defer cancel()

	objects, err := s3ds.client.ListObjectsV2(opCtx, &s3.ListObjectsV2Input{
		Bucket: &s3ds.config.Bucket,
	})
	if err != nil {
		return []types.Object{}, err
	}
	return objects.Contents, nil
}

// listBuckets returns all the available buckets in the given s3 instance
func (s3ds *S3DataStream) listBuckets(ctx context.Context) ([]types.Bucket, error) {
	slog.Debug("listing s3 buckets")
	opCtx, cancel := context.WithTimeout(ctx, S3OpTimeout)
	defer cancel()

	buckets, err := s3ds.client.ListBuckets(opCtx, &s3.ListBucketsInput{})
	if err != nil {
		return []types.Bucket{}, err
	}
	return buckets.Buckets, nil
}

// testConnection checks if there is any available connection with the s3 instance
// then lists the exising buckets.
// returns error if it can't perform the operation or if the given bucket isn't present
func (s3ds *S3DataStream) testConnection(ctx context.Context) error {
	slog.Debug("testing s3 connection")
	opCtx, cancel := context.WithTimeout(ctx, S3OpTimeout)
	defer cancel()

	buckets, err := s3ds.listBuckets(opCtx)
	if err != nil {
		return err
	}

	for _, bucket := range buckets {
		if *bucket.Name == s3ds.config.Bucket {
			slog.Info("successfull connection to the S3 bucket", "bucket", *bucket.Name)
			return nil
		}
	}
	return fmt.Errorf("couldn't find bucket %s among existing ones in the s3 instance", s3ds.config.Bucket)
}

// removeItemFromS3 removes the item from the s3 instance (for testing purposes)
func (s3ds *S3DataStream) removeItemFromS3(ctx context.Context, s3Key string) error {
	slog.Debug("launching S3 periodic flusher", "s3key", s3Key)
	opCtx, cancel := context.WithTimeout(ctx, S3OpTimeout)
	defer cancel()

	_, err := s3ds.client.DeleteObject(opCtx, &s3.DeleteObjectInput{
		Bucket: aws.String(s3ds.config.Bucket),
		Key:    aws.String(s3Key),
	})
	return err
}

// spawnPeriodicFlusher is a S3DataStream method that will create a background routine
// to flush the all event batchers' events every given interval
func (s3ds *S3DataStream) spawnPeriodicFlusher(ctx context.Context, interval time.Duration) {
	go func() {
		defer close(s3ds.pFlusherDone)
		slog.Debug("launching S3 periodic flusher", "flush-interval", interval.String())
		flushCheckTicker := time.NewTicker(1 * time.Second)
		for {
			select {
			case <-ctx.Done():
				slog.Info("context died, closing the s3 event-periodic-flusher")
				return
			case <-flushCheckTicker.C:
				// thread-safe iterator over the batchers
				s3ds.eventStore.batchers.Range(func (key, value interface{}) bool {
					eventType := key.(EventType)
					batcher := value.(*eventBatcher)
					if time.Since(batcher.lastResetT) >= interval {
						slog.Debug("event-periodic-flusher kicked in", "event-type", eventType)
						submissionT := &EventSubmissionTask{
							EventType: eventType,
						}
						batcher.Lock()
						submissionT.Events = batcher.reset()
						batcher.Unlock()
						opCtx, cancel := context.WithTimeout(ctx, S3OpTimeout)
						if err := s3ds.submitRecords(opCtx, submissionT); err != nil {
							slog.Error("submitting last records to s3", tele.LogAttrError(err), "event-type", eventType)
						}
						cancel()
					} else {
						slog.Debug("not in time to flush", "event-type", eventType, interval-time.Since(batcher.lastResetT))
					}
					return true
				})
				flushCheckTicker.Reset(1 * time.Second)
			}
		}
	}()
}

// EventSubmissionTask main event submission Task
// identifies:
// - the type of events (for a later cast)
// - the list of events (that need to be casted)
// - the name of the s3 key to store the events
type EventSubmissionTask struct {
	EventType  EventType
	Events     []any
	S3Key      string
}

// spawnS3Flusher creates a sync flusher for events
// It will read any EventSubmissionTask on the s3ds.eventTaskC and will upload it
// it is intended to limit the number of routines spawned to flush the events to s3
func (s3ds *S3DataStream) spawnS3Flusher(
	ctx context.Context,
	idx int,
) {
	slog.Info("spawned s3 flusher", "flusher-id", idx)
	for {
		select {
		case eventT := <-s3ds.eventTaskC:
			slog.Debug("submitting events to s3",
				"events", len(eventT.Events),
				"s3Key", eventT.S3Key,
			)
			var totBytes int
			var buf *bytes.Buffer
			var err error
			formatStartT := time.Now()
			// format the parquet columns based on the event type
			switch eventT.EventType {
			case EventTypeUnknown, EventTypeGenericEvent: // default
				// not-defined -> go for the generic Event (most generic type)
				totBytes, buf, err = EventsToBytes[GenericParquetEvent](eventT.Events)
				if err != nil {
					slog.Error(err.Error())
					continue
				}

			case EventTypeGossipAddRemovePeer:
				totBytes, buf, err = EventsToBytes[GossipAddRemovePeerEvent](eventT.Events)
				if err != nil {
					slog.Error(err.Error())
					continue
				}

			case EventTypeGossipGraftPrune:
				totBytes, buf, err = EventsToBytes[GossipGraftPruneEvent](eventT.Events)
				if err != nil {
					slog.Error(err.Error())
					continue
				}

			case EventTypeControlRPC:
				totBytes, buf, err = EventsToBytes[SendRecvRPCEvent](eventT.Events)
				if err != nil {
					slog.Error(err.Error())
					continue
				}

			case EventTypeIhave:
				totBytes, buf, err = EventsToBytes[GossipIhaveEvent](eventT.Events)
				if err != nil {
					slog.Error(err.Error())
					continue
				}

			case EventTypeIwant:
				totBytes, buf, err = EventsToBytes[GossipIwantEvent](eventT.Events)
				if err != nil {
					slog.Error(err.Error())
					continue
				}

			case EventTypeIdontwant:
				totBytes, buf, err = EventsToBytes[GossipIdontwantEvent](eventT.Events)
				if err != nil {
					slog.Error(err.Error())
					continue
				}

			default:
				// not-defined -> go for the generic Event
				totBytes, buf, err = EventsToBytes[GenericParquetEvent](eventT.Events)
				if err != nil {
					slog.Error(err.Error())
					continue
				}
			}
			formatT := time.Since(formatStartT)
			// submit the resulting bytes
			uploadStartT := time.Now()
			if err := s3ds.S3KeySubmission(ctx, eventT.S3Key, buf.Bytes()); err != nil {
				slog.Error("uploading file to s3", tele.LogAttrError(err))
				continue
			}
			slog.Info("submitted file to s3",
				"MB", float32(totBytes)/(1024.0*1024.0),
				"s3key", eventT.S3Key,
				"formating-time", formatT,
				"upload-time", time.Since(uploadStartT),
				"total-time", time.Since(formatStartT),
			)

		case <-ctx.Done():
			slog.Info("closing flusher", "flusher-id", idx)
			return
		}
	}
}

// eventTtoBytes translates any given number of traceEvents into parquet serialized bytes
// it can also be tuned with any desired set of parquet.WriterOption
func EventsToBytes[T any](
	events []any,
	opts ...parquet.WriterOption,
) (int, *bytes.Buffer, error) {
	traces := make([]T, len(events))
	for idx, event := range events {
		t := event.(*T)
		traces[idx] = *t
	}
	// creates a new parquet formatted file into a in-memmory bytes buffer
	parquetBuffer := new(bytes.Buffer)
	pw := parquet.NewGenericWriter[T](
		parquetBuffer,
		parquet.SchemaOf(new(T)),
	)
	_, err := pw.Write(traces)
	if err != nil {
		return 0, nil, fmt.Errorf("writing events to parquet: %s", err)
	}
	if err := pw.Close(); err != nil {
		return 0, nil, fmt.Errorf("unable to close the parquer writer: %s", err.Error())
	}
	return len(parquetBuffer.Bytes()), parquetBuffer, nil
}

// S3DSConfig belongs to the configuration needed to stablish a connection with an s3 instance
type S3DSConfig struct {
	Flushers      int
	ByteLimit     int64
	AccessKeyID   string
	SecretKey     string
	Region        string
	Endpoint      string
	Bucket        string
	Tag           string
	FlushInterval time.Duration
}

// IsValid checks whether the current configuration is valid or not
// returns the missing items in case there is anything wrong with the config
func (s3cfg *S3DSConfig) CheckValidity() error {
	if s3cfg.Flushers <= 0 {
		return fmt.Errorf("no flushers given interval ")
	}
	if len(s3cfg.Bucket) <= 0 {
		return fmt.Errorf("no s3 bucket was provided")
	}
	if len(s3cfg.Tag) <= 0 {
		return fmt.Errorf("no s3 tag was provided")
	}
	if len(s3cfg.Region) <= 0 {
		return fmt.Errorf("no s3 region was provided")
	}
	if s3cfg.FlushInterval.Nanoseconds() <= 0 {
		return fmt.Errorf("no flush interval was given")
	}
	return nil
}

// ToAWSconfig makes a quick translation from the given user args
// into the aws.Config struct -> ready to create the S3 client
func (s3cfg S3DSConfig) ToAWSconfig() (*aws.Config, error) {
	if err := s3cfg.CheckValidity(); err != nil {
		return nil, fmt.Errorf("non valid s3 configuration, %+v", s3cfg)
	}
	cfg, err := config.LoadDefaultConfig(
		context.TODO(),
		config.WithRegion(s3cfg.Region),
	)
	// only if the credential details where given
	if len(s3cfg.AccessKeyID) > 0 && len(s3cfg.SecretKey) > 0 {
		cfg.Credentials = credentials.NewStaticCredentialsProvider(
			s3cfg.AccessKeyID,
			s3cfg.SecretKey,
			"", // empty session for now
		)
	}
	return &cfg, err
}

type eventStore struct {
	batchers *sync.Map
	/*
	sync.RWMutex
	batchers map[EventType]*eventBatcher
	*/
}

// EventBatcher is an internal threathsafe buffer for EventEvents
// it includes some non-locking mechanisms to avoid race conditions on upper-level calls
type eventBatcher struct {
	sync.RWMutex
	lastResetT time.Time
	events     []any
	byteLimit  int64
	totBytes   int64
}

// NewEventBatcher creates a new empty TraceBatcher
func newEventBatcher(byteLimit int64) *eventBatcher {
	if byteLimit <= 0 {
		slog.Warn("no bytelimit was set, setting it to the default", "default", DefaultByteLimit)
		byteLimit = DefaultByteLimit
	}
	return &eventBatcher{
		byteLimit:  byteLimit,
		events:     make([]any, 0), // limitted by size, not by events
		totBytes:   0,
		lastResetT: time.Now(),
	}
}

// AddNewEvent is a thread-safe wrapper on top of the AddNewTrace method
func (b *eventBatcher) AddNewEvents(events []any) {
	b.Lock()
	defer b.Unlock()
	b.addNewEvents(events)
}

// addNewEvent adds a new event to the queue
// it also aggregates the bytes from the binary format of the event to know when the
// buffer needs to be  flushed
func (b *eventBatcher) addNewEvents(events []any) {
	for _, evt := range events {
		newBytes := SizeOfEvent(evt)
		b.events = append(b.events, evt)
		b.totBytes = b.totBytes + newBytes
	}
}

// Len is a thread-safe wrapper over b.len()
func (b *eventBatcher) Len() int {
	b.RLock()
	defer b.RUnlock()
	return b.len()
}

// len returns the current number of events in the array
func (b *eventBatcher) len() int {
	return len(b.events)
}

// IsFull is a thread-safe wrapper over the b.isFull one
func (b *eventBatcher) IsFull() bool {
	b.RLock()
	defer b.RUnlock()
	return b.isFull()
}

// isFull checks whether we've already reached the limit of
// bytes to flush the batch of events
// NOTE: takes into account the Json Encoded bytes of the event
func (b *eventBatcher) isFull() bool {
	return b.totBytes >= b.byteLimit
}

// Reset is a thread-safe method over the b.reset() one
func (b *eventBatcher) Reset() []any {
	b.Lock()
	defer b.Unlock()
	return b.reset()
}

// reset makes a copy of the existing events
// converting them into a parquet formatted events
// and will return the copy ready to be submitted
func (b *eventBatcher) reset() []any {
	prevEvents := b.events
	b.events = make([]any, 0)
	b.totBytes = 0
	b.lastResetT = time.Now()
	return prevEvents
}<|MERGE_RESOLUTION|>--- conflicted
+++ resolved
@@ -32,7 +32,7 @@
 	config S3DSConfig
 	client *s3.Client
 
-	eventStore *eventStore
+	eventStore sync.Map
 
 	eventTaskC       chan *EventSubmissionTask
 	flushersDone     chan struct{}
@@ -64,14 +64,10 @@
 	} else {
 		s3client = s3.NewFromConfig(*cfg)
 	}
-	// create the event store
-	eventStore := &eventStore{
-		// batchers: make(map[EventType]*eventBatcher),
-		batchers:		new(sync.Map), // map[EventType]*batcher
-	}
 	return &S3DataStream{
 		config:           baseCfg,
 		client:           s3client,
+		eventStore: sync.Map{},
 		eventTaskC:       make(chan *EventSubmissionTask),
 		eventStore:       eventStore,
 		flushersDone:     make(chan struct{}),
@@ -161,10 +157,10 @@
 	// get each the the inner subevents from the traced one
 	for t, events := range eventMap {
 		var batcher *eventBatcher	
-		b, ok := s3ds.eventStore.batchers.Load(t)
+		b, ok := s3ds.eventStore.Load(t)
 		if !ok {
 			batcher = newEventBatcher(s3ds.config.ByteLimit)
-			s3ds.eventStore.batchers.Store(t, batcher)
+			s3ds.eventStore.Store(t, batcher)
 		} else {
 			batcher = b.(*eventBatcher)
 		}
@@ -199,13 +195,8 @@
 	// compose the path for the s3 key/file
 	// s3Path = /tag/producer_id/year/month/day/hour/event_type_file_index.parquet
 	t := time.Now()
-<<<<<<< HEAD
-	traceT.S3Key = fmt.Sprintf(
-		"%s/%s/%d/%d/%d/%d/%d.parquet",
-=======
 	eventT.S3Key = fmt.Sprintf(
 		"%s/%s/%d/%d/%d/%d/%s_%d.parquet",
->>>>>>> 1a68153b
 		s3ds.config.Tag,
 		producerID,
 		t.Year(),
@@ -322,7 +313,7 @@
 				return
 			case <-flushCheckTicker.C:
 				// thread-safe iterator over the batchers
-				s3ds.eventStore.batchers.Range(func (key, value interface{}) bool {
+				s3ds.eventStore.Range(func (key, value interface{}) bool {
 					eventType := key.(EventType)
 					batcher := value.(*eventBatcher)
 					if time.Since(batcher.lastResetT) >= interval {
@@ -543,14 +534,6 @@
 	return &cfg, err
 }
 
-type eventStore struct {
-	batchers *sync.Map
-	/*
-	sync.RWMutex
-	batchers map[EventType]*eventBatcher
-	*/
-}
-
 // EventBatcher is an internal threathsafe buffer for EventEvents
 // it includes some non-locking mechanisms to avoid race conditions on upper-level calls
 type eventBatcher struct {
